--- conflicted
+++ resolved
@@ -49,11 +49,8 @@
     - "TESTDIR=Erlang/chicagoboss"
     - "TESTDIR=Erlang/cowboy"
     - "TESTDIR=Erlang/elli"
-<<<<<<< HEAD
     - "TESTDIR=Erlang/mochiweb"
-=======
     - "TESTDIR=Erlang/misultin"
->>>>>>> ee2587ad
     - "TESTDIR=Go/beego"
     - "TESTDIR=Go/falcore"
     - "TESTDIR=Go/fasthttp"
