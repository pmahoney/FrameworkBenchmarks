#!/bin/bash

<<<<<<< HEAD
fw_depends rvm java jruby-1.7.8
=======
fw_depends rvm jruby-1.7
>>>>>>> 8ec537e3

rvm jruby-$JRUBY_VERSION do bundle install --jobs=4 --gemfile=$TROOT/Gemfile --path=vendor/bundle

DB_HOST=${DBHOST} rvm jruby-$JRUBY_VERSION do bundle exec trinidad --config config/trinidad.yml &<|MERGE_RESOLUTION|>--- conflicted
+++ resolved
@@ -1,10 +1,6 @@
 #!/bin/bash
 
-<<<<<<< HEAD
-fw_depends rvm java jruby-1.7.8
-=======
 fw_depends rvm jruby-1.7
->>>>>>> 8ec537e3
 
 rvm jruby-$JRUBY_VERSION do bundle install --jobs=4 --gemfile=$TROOT/Gemfile --path=vendor/bundle
 
