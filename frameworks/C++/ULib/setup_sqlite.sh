--- conflicted
+++ resolved
@@ -1,27 +1,16 @@
 #!/bin/bash
 
-<<<<<<< HEAD
 export ORM_DRIVER="sqlite"
+export UMEMPOOL="146,0,0,90,150,-22,-12,-20,0"
 export ORM_OPTION="host=${DBHOST} user=benchmarkdbuser password=benchmarkdbpass character-set=utf8 dbname=${ULIB_ROOT}/db/%.*s"
 
 fw_depends ulib
 
 # 1. Change ULib Server configuration
-sed -i "s|PREFORK_CHILD .*|PREFORK_CHILD ${MAX_THREADS}|g" ${IROOT}/ULib/benchmark.cfg
-
-# 2. Start ULib Server (userver_tcp)
-userver_tcp -c ${IROOT}/ULib/benchmark.cfg &
-=======
-# 1. Change ULib Server (userver_tcp) configuration
-sed -i "s|TCP_LINGER_SET .*|TCP_LINGER_SET 0|g"									  $IROOT/ULib/benchmark.cfg
-sed -i "s|LISTEN_BACKLOG .*|LISTEN_BACKLOG 256|g"								  $IROOT/ULib/benchmark.cfg
-sed -i "s|PREFORK_CHILD .*|PREFORK_CHILD ${MAX_THREADS}|g"					  $IROOT/ULib/benchmark.cfg
+sed -i "s|TCP_LINGER_SET .*|TCP_LINGER_SET 0|g"                   $IROOT/ULib/benchmark.cfg
+sed -i "s|LISTEN_BACKLOG .*|LISTEN_BACKLOG 256|g"                 $IROOT/ULib/benchmark.cfg
+sed -i "s|PREFORK_CHILD .*|PREFORK_CHILD ${MAX_THREADS}|g"            $IROOT/ULib/benchmark.cfg
 sed -i "s|CLIENT_FOR_PARALLELIZATION .*|CLIENT_FOR_PARALLELIZATION 100|g" $IROOT/ULib/benchmark.cfg
 
 # 2. Start ULib Server (userver_tcp)
-export ORM_DRIVER="sqlite"
-export UMEMPOOL="146,0,0,90,150,-22,-12,-20,0"
-export ORM_OPTION="host=${DBHOST} user=benchmarkdbuser password=benchmarkdbpass character-set=utf8 dbname=${IROOT}/ULib/db/%.*s"
-
-$IROOT/ULib/bin/userver_tcp -c $IROOT/ULib/benchmark.cfg &
->>>>>>> c28f0868
+userver_tcp -c ${IROOT}/ULib/benchmark.cfg &