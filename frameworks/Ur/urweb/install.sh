#!/bin/bash

<<<<<<< HEAD
RETCODE=$(fw_exists ${IROOT}/urweb.installed)
[ ! "$RETCODE" == 0 ] || { return 0; }

fw_get http://www.impredicative.com/ur/urweb-20140830.tgz
fw_untar urweb-20140830.tgz
cd urweb-20140830
./configure --prefix=${IROOT}/urweb
=======
VERSION=20141206
COMPILER=/usr/local/bin/urweb

RETCODE=$(fw_exists $COMPILER)
[ ! "$RETCODE" == 0 ] || [ ! `$COMPILER | grep -oE '[^ ]+$'` == "$VERSION" ] || { return 0; }

fw_get http://www.impredicative.com/ur/urweb-$VERSION.tgz
fw_untar urweb-$VERSION.tgz
cd urweb-$VERSION
./configure
>>>>>>> 2515abd4
make
make install

touch ${IROOT}/urweb.installed<|MERGE_RESOLUTION|>--- conflicted
+++ resolved
@@ -1,16 +1,7 @@
 #!/bin/bash
 
-<<<<<<< HEAD
-RETCODE=$(fw_exists ${IROOT}/urweb.installed)
-[ ! "$RETCODE" == 0 ] || { return 0; }
-
-fw_get http://www.impredicative.com/ur/urweb-20140830.tgz
-fw_untar urweb-20140830.tgz
-cd urweb-20140830
-./configure --prefix=${IROOT}/urweb
-=======
 VERSION=20141206
-COMPILER=/usr/local/bin/urweb
+COMPILER=${IROOT}/urweb
 
 RETCODE=$(fw_exists $COMPILER)
 [ ! "$RETCODE" == 0 ] || [ ! `$COMPILER | grep -oE '[^ ]+$'` == "$VERSION" ] || { return 0; }
@@ -18,8 +9,7 @@
 fw_get http://www.impredicative.com/ur/urweb-$VERSION.tgz
 fw_untar urweb-$VERSION.tgz
 cd urweb-$VERSION
-./configure
->>>>>>> 2515abd4
+./configure --prefix=${IROOT}/urweb
 make
 make install
 
