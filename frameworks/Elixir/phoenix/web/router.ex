defmodule Hello.Router do
  use Hello.Web, :router

<<<<<<< HEAD
  #pipeline :browser do
  #  plug :accepts, ["html"]
  #  plug :fetch_session
  #  plug :fetch_flash
  #  plug :protect_from_forgery
  #  plug :put_secure_browser_headers
  #end

  pipeline :api do
    plug :accepts, ["json"]
  end

  scope "/", Hello do
    pipe_through :api # Use the default browser stack

=======
  scope "/", Hello do
>>>>>>> 6cbc8c53
    get "/json", PageController, :_json
    get "/db", PageController, :db
    get "/queries", PageController, :queries
    get "/fortune", PageController, :fortunes
    get "/update", PageController, :updates
    get "/plaintext", PageController, :plaintext
    get "/", PageController, :index
  end
end<|MERGE_RESOLUTION|>--- conflicted
+++ resolved
@@ -1,25 +1,7 @@
 defmodule Hello.Router do
   use Hello.Web, :router
 
-<<<<<<< HEAD
-  #pipeline :browser do
-  #  plug :accepts, ["html"]
-  #  plug :fetch_session
-  #  plug :fetch_flash
-  #  plug :protect_from_forgery
-  #  plug :put_secure_browser_headers
-  #end
-
-  pipeline :api do
-    plug :accepts, ["json"]
-  end
-
   scope "/", Hello do
-    pipe_through :api # Use the default browser stack
-
-=======
-  scope "/", Hello do
->>>>>>> 6cbc8c53
     get "/json", PageController, :_json
     get "/db", PageController, :db
     get "/queries", PageController, :queries
