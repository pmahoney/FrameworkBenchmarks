--- conflicted
+++ resolved
@@ -1,28 +1,9 @@
 #!/bin/bash
-<<<<<<< HEAD
 
 sed -i 's|mongodb://.*/hello_world|mongodb://'"${DBHOST}"'/hello_world|g' app.js
 sed -i 's|localhost|'"${DBHOST}"'|g' app.js
 
-fw_depends nodejs
-
-npm install
-node app &
-=======
-sed -i 's|mongodb://.*/hello_world|mongodb://'"${DBHOST}"'/hello_world|g' app.js
-sed -i 's|localhost|'"${DBHOST}"'|g' app.js
-
-export NODE_ENV=production
-export NVM_HOME=${IROOT}/nvm
-# Used to avoid nvm's return 2 error.
-# Sourcing this functions if 0 is returned.
-source $NVM_HOME/nvm.sh || 0
-nvm install 0.12.2
-nvm use 0.12.2
-
-# update npm before app init
-npm install -g npm
->>>>>>> ec0eeea7
+fw_depends nvm nodejs
 
 # run app
 npm install
