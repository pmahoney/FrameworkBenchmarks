package main

import (
	"database/sql"
	"encoding/json"
	"flag"
	"html/template"
	"log"
	"math/rand"
	"net"
	"net/http"
	"os"
	"os/exec"
	"runtime"
	"sort"
	"strconv"

	_ "github.com/go-sql-driver/mysql"
)

type Message struct {
	Message string `json:"message"`
}

type World struct {
	Id           uint16 `json:"id"`
	RandomNumber uint16 `json:"randomNumber"`
}

type Fortune struct {
	Id      uint16 `json:"id"`
	Message string `json:"message"`
}

// Databases
const (
	// Go 1.4's sql.DB has scalability problem when using (explicitly reused) prepared statement.
	// https://github.com/golang/go/issues/9484
	//
	// Using db.Query() instead of stmt.Query() avoid the issue.
	// But it makes 3 round trips per query: prepare, execute and close.
	// `interpolateParams=true` enables client side parameter interpolation.
	// It reduces round trips without prepared statement.
	//
	// Before Go 1.5 is released, we can see real power of Go with this benchmark.
	// After Go 1.5 is released, we can see prepared statement vs interpolation by comparing
	// this and another lightweight Go framework.
	connectionString   = "benchmarkdbuser:benchmarkdbpass@tcp(localhost:3306)/hello_world?interpolateParams=true"
	worldSelect        = "SELECT id, randomNumber FROM World WHERE id = ?"
	worldUpdate        = "UPDATE World SET randomNumber = ? WHERE id = ?"
	fortuneSelect      = "SELECT id, message FROM Fortune;"
	worldRowCount      = 10000
	maxConnectionCount = 256
)

const helloWorldString = "Hello, World!"

var (
	// Templates
	tmpl = template.Must(template.ParseFiles("templates/layout.html", "templates/fortune.html"))

	// Database
	db *sql.DB

	helloWorldBytes = []byte(helloWorldString)
)

var prefork = flag.Bool("prefork", false, "use prefork")
var child = flag.Bool("child", false, "is child proc")

func main() {
	var listener net.Listener
	flag.Parse()
	if !*prefork {
		runtime.GOMAXPROCS(runtime.NumCPU())
	} else {
		listener = doPrefork()
	}

	var err error
	db, err = sql.Open("mysql", connectionString)
	if err != nil {
		log.Fatalf("Error opening database: %v", err)
	}
	db.SetMaxIdleConns(maxConnectionCount)

	http.HandleFunc("/db", dbHandler)
	http.HandleFunc("/queries", queriesHandler)
	http.HandleFunc("/json", jsonHandler)
	http.HandleFunc("/fortune", fortuneHandler)
	http.HandleFunc("/update", updateHandler)
	http.HandleFunc("/plaintext", plaintextHandler)
	if !*prefork {
		http.ListenAndServe(":8080", nil)
	} else {
		http.Serve(listener, nil)
	}
}

func doPrefork() (listener net.Listener) {
	var err error
	var fl *os.File
	var tcplistener *net.TCPListener
	if !*child {
		var addr *net.TCPAddr
		addr, err = net.ResolveTCPAddr("tcp", ":8080")
		if err != nil {
			log.Fatal(err)
		}
		tcplistener, err = net.ListenTCP("tcp", addr)
		if err != nil {
			log.Fatal(err)
		}
		fl, err = tcplistener.File()
		if err != nil {
			log.Fatal(err)
		}
		children := make([]*exec.Cmd, runtime.NumCPU()/2)
		for i := range children {
			children[i] = exec.Command(os.Args[0], "-prefork", "-child")
			children[i].Stdout = os.Stdout
			children[i].Stderr = os.Stderr
			children[i].ExtraFiles = []*os.File{fl}
			err = children[i].Start()
			if err != nil {
				log.Fatal(err)
			}
		}
		for _, ch := range children {
			var err error = ch.Wait()
			if err != nil {
				log.Print(err)
			}
		}
		os.Exit(0)
	} else {
		fl = os.NewFile(3, "")
		listener, err = net.FileListener(fl)
		if err != nil {
			log.Fatal(err)
		}
		runtime.GOMAXPROCS(2)
	}
	return listener
}

// Test 1: JSON serialization
func jsonHandler(w http.ResponseWriter, r *http.Request) {
	w.Header().Set("Content-Type", "application/json")
	json.NewEncoder(w).Encode(&Message{helloWorldString})
}

// Test 2: Single database query
func dbHandler(w http.ResponseWriter, r *http.Request) {
	var world World
	err := db.QueryRow(worldSelect, rand.Intn(worldRowCount)+1).Scan(&world.Id, &world.RandomNumber)
	if err != nil {
		log.Fatalf("Error scanning world row: %s", err.Error())
	}

	w.Header().Set("Content-Type", "application/json")
	json.NewEncoder(w).Encode(&world)
}

// Test 3: Multiple database queries
func queriesHandler(w http.ResponseWriter, r *http.Request) {
	n := 1
	if nStr := r.URL.Query().Get("queries"); len(nStr) > 0 {
		n, _ = strconv.Atoi(nStr)
	}

	if n < 1 {
		n = 1
	} else if n > 500 {
		n = 500
	}

	world := make([]World, n)
	for i := 0; i < n; i++ {
		err := db.QueryRow(worldSelect, rand.Intn(worldRowCount)+1).Scan(&world[i].Id, &world[i].RandomNumber)
		if err != nil {
			log.Fatalf("Error scanning world row: %s", err.Error())
		}
	}

	w.Header().Set("Content-Type", "application/json")
	json.NewEncoder(w).Encode(world)
}

// Test 4: Fortunes
func fortuneHandler(w http.ResponseWriter, r *http.Request) {
	rows, err := db.Query(fortuneSelect)
	if err != nil {
		log.Fatalf("Error preparing statement: %v", err)
	}

	fortunes := make(Fortunes, 0, 16)
	for rows.Next() { //Fetch rows
		fortune := Fortune{}
		if err := rows.Scan(&fortune.Id, &fortune.Message); err != nil {
			log.Fatalf("Error scanning fortune row: %s", err.Error())
		}
		fortunes = append(fortunes, &fortune)
	}
	rows.Close()
	fortunes = append(fortunes, &Fortune{Message: "Additional fortune added at request time."})

	sort.Sort(ByMessage{fortunes})
	w.Header().Set("Content-Type", "text/html")
	if err := tmpl.Execute(w, fortunes); err != nil {
		http.Error(w, err.Error(), http.StatusInternalServerError)
	}
}

// Test 5: Database updates
func updateHandler(w http.ResponseWriter, r *http.Request) {
	n := 1
	if nStr := r.URL.Query().Get("queries"); len(nStr) > 0 {
		n, _ = strconv.Atoi(nStr)
	}

	w.Header().Set("Content-Type", "application/json")
	encoder := json.NewEncoder(w)

<<<<<<< HEAD
	if n < 1 {
		n = 1
	} else if n > 500 {
		n = 500
	}
	world := make([]World, n)
	for i := 0; i < n; i++ {
		if err := worldStatement.QueryRow(rand.Intn(worldRowCount)+1).Scan(&world[i].Id, &world[i].RandomNumber); err != nil {
			log.Fatalf("Error scanning world row: %s", err.Error())
		}
		world[i].RandomNumber = uint16(rand.Intn(worldRowCount) + 1)
		if _, err := updateStatement.Exec(world[i].RandomNumber, world[i].Id); err != nil {
			log.Fatalf("Error updating world row: %s", err.Error())
=======
	if n <= 1 {
		var world World
		db.QueryRow(worldSelect, rand.Intn(worldRowCount)+1).Scan(&world.Id, &world.RandomNumber)
		world.RandomNumber = uint16(rand.Intn(worldRowCount) + 1)
		db.Exec(worldUpdate, world.RandomNumber, world.Id)
		encoder.Encode(&world)
	} else {
		world := make([]World, n)
		for i := 0; i < n; i++ {
			if err := db.QueryRow(worldSelect, rand.Intn(worldRowCount)+1).Scan(&world[i].Id, &world[i].RandomNumber); err != nil {
				log.Fatalf("Error scanning world row: %s", err.Error())
			}
			world[i].RandomNumber = uint16(rand.Intn(worldRowCount) + 1)
			if _, err := db.Exec(worldUpdate, world[i].RandomNumber, world[i].Id); err != nil {
				log.Fatalf("Error updating world row: %s", err.Error())
			}
>>>>>>> 9449fd78
		}
	}
	encoder.Encode(world)
}

// Test 6: Plaintext
func plaintextHandler(w http.ResponseWriter, r *http.Request) {
	w.Header().Set("Content-Type", "text/plain")
	w.Write(helloWorldBytes)
}

type Fortunes []*Fortune

func (s Fortunes) Len() int      { return len(s) }
func (s Fortunes) Swap(i, j int) { s[i], s[j] = s[j], s[i] }

type ByMessage struct{ Fortunes }

func (s ByMessage) Less(i, j int) bool { return s.Fortunes[i].Message < s.Fortunes[j].Message }<|MERGE_RESOLUTION|>--- conflicted
+++ resolved
@@ -222,7 +222,6 @@
 	w.Header().Set("Content-Type", "application/json")
 	encoder := json.NewEncoder(w)
 
-<<<<<<< HEAD
 	if n < 1 {
 		n = 1
 	} else if n > 500 {
@@ -230,30 +229,12 @@
 	}
 	world := make([]World, n)
 	for i := 0; i < n; i++ {
-		if err := worldStatement.QueryRow(rand.Intn(worldRowCount)+1).Scan(&world[i].Id, &world[i].RandomNumber); err != nil {
+		if err := db.QueryRow(worldSelect, rand.Intn(worldRowCount)+1).Scan(&world[i].Id, &world[i].RandomNumber); err != nil {
 			log.Fatalf("Error scanning world row: %s", err.Error())
 		}
 		world[i].RandomNumber = uint16(rand.Intn(worldRowCount) + 1)
-		if _, err := updateStatement.Exec(world[i].RandomNumber, world[i].Id); err != nil {
+		if _, err := db.Exec(worldUpdate, world[i].RandomNumber, world[i].Id); err != nil {
 			log.Fatalf("Error updating world row: %s", err.Error())
-=======
-	if n <= 1 {
-		var world World
-		db.QueryRow(worldSelect, rand.Intn(worldRowCount)+1).Scan(&world.Id, &world.RandomNumber)
-		world.RandomNumber = uint16(rand.Intn(worldRowCount) + 1)
-		db.Exec(worldUpdate, world.RandomNumber, world.Id)
-		encoder.Encode(&world)
-	} else {
-		world := make([]World, n)
-		for i := 0; i < n; i++ {
-			if err := db.QueryRow(worldSelect, rand.Intn(worldRowCount)+1).Scan(&world[i].Id, &world[i].RandomNumber); err != nil {
-				log.Fatalf("Error scanning world row: %s", err.Error())
-			}
-			world[i].RandomNumber = uint16(rand.Intn(worldRowCount) + 1)
-			if _, err := db.Exec(worldUpdate, world[i].RandomNumber, world[i].Id); err != nil {
-				log.Fatalf("Error updating world row: %s", err.Error())
-			}
->>>>>>> 9449fd78
 		}
 	}
 	encoder.Encode(world)
