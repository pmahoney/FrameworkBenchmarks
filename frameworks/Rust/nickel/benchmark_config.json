--- conflicted
+++ resolved
@@ -7,11 +7,7 @@
       "plaintext_url": "/plaintext",
       "port": 8080,
       "approach": "Realistic",
-<<<<<<< HEAD
-      "classification": "Framework",
-=======
       "classification": "Micro",
->>>>>>> 26fcbac5
       "database": "None",
       "framework": "nickel",
       "language": "rust",
