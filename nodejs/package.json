--- conflicted
+++ resolved
@@ -5,14 +5,9 @@
   , "dependencies": {
       "mongoose": "3.5.5" 
     , "async": "0.2.5"
-<<<<<<< HEAD
-    , "mongodb": "1.2.14"
     , "mysql-libmysqlclient": "1.5.2"
     , "mapper": "0.2.4-pre"
-=======
-    , "mysql": "2.0.0-alpha7"
     , "mongodb": "1.3.0"
->>>>>>> e065a401
   }
   , "main": "hello.js"
 }