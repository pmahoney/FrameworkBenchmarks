--- conflicted
+++ resolved
@@ -1,33 +1,27 @@
-import subprocess
-import sys
-import setup_util
-from os.path import expanduser
-
-home = expanduser("~")
-
-def start(args, logfile, errfile):
-  setup_util.replace_text("php-phpixie/assets/config/db.php", "localhost", "" + args.database_host + "")
-  setup_util.replace_text("php-phpixie/deploy/php-phpixie", "\".*\/FrameworkBenchmarks", "\"" + home + "/FrameworkBenchmarks")
-  setup_util.replace_text("php-phpixie/deploy/php-phpixie", "Directory .*\/FrameworkBenchmarks", "Directory " + home + "/FrameworkBenchmarks")
-  setup_util.replace_text("php-phpixie/deploy/nginx.conf", "root .*\/FrameworkBenchmarks", "root " + home + "/FrameworkBenchmarks")
-
-  try:
-<<<<<<< HEAD
-    subprocess.check_call("composer.phar install --optimize-autoloader", shell=True, cwd="php-phpixie", stderr=errfile, stdout=logfile)
-    subprocess.check_call("sudo php-fpm --fpm-config config/php-fpm.conf -g " + home + "/FrameworkBenchmarks/php-phpixie/deploy/php-fpm.pid", shell=True, stderr=errfile, stdout=logfile)
-    subprocess.check_call("sudo /usr/local/nginx/sbin/nginx -c " + home + "/FrameworkBenchmarks/php-phpixie/deploy/nginx.conf", shell=True, stderr=errfile, stdout=logfile)
-=======
-    subprocess.check_call("composer.phar install --optimize-autoloader", shell=True, cwd="php-phpixie")        
-    subprocess.check_call("sudo php-fpm --fpm-config config/php-fpm.conf -g " + home + "/FrameworkBenchmarks/php-phpixie/deploy/php-fpm.pid", shell=True)
-    subprocess.check_call("sudo /usr/local/nginx/sbin/nginx -c " + home + "/FrameworkBenchmarks/php-phpixie/deploy/nginx.conf", shell=True)
->>>>>>> 68a7db06
-    return 0
-  except subprocess.CalledProcessError:
-    return 1
-def stop(logfile, errfile):
-  try:
-    subprocess.call("sudo /usr/local/nginx/sbin/nginx -s stop", shell=True, stderr=errfile, stdout=logfile)
-    subprocess.call("sudo kill -QUIT $( cat php-phpixie/deploy/php-fpm.pid )", shell=True, stderr=errfile, stdout=logfile)
-    return 0
-  except subprocess.CalledProcessError:
+import subprocess
+import sys
+import setup_util
+from os.path import expanduser
+
+home = expanduser("~")
+
+def start(args, logfile, errfile):
+  setup_util.replace_text("php-phpixie/assets/config/db.php", "localhost", "" + args.database_host + "")
+  setup_util.replace_text("php-phpixie/deploy/php-phpixie", "\".*\/FrameworkBenchmarks", "\"" + home + "/FrameworkBenchmarks")
+  setup_util.replace_text("php-phpixie/deploy/php-phpixie", "Directory .*\/FrameworkBenchmarks", "Directory " + home + "/FrameworkBenchmarks")
+  setup_util.replace_text("php-phpixie/deploy/nginx.conf", "root .*\/FrameworkBenchmarks", "root " + home + "/FrameworkBenchmarks")
+
+  try:
+    subprocess.check_call("composer.phar install --optimize-autoloader", shell=True, cwd="php-phpixie", stderr=errfile, stdout=logfile)
+    subprocess.check_call("sudo php-fpm --fpm-config config/php-fpm.conf -g " + home + "/FrameworkBenchmarks/php-phpixie/deploy/php-fpm.pid", shell=True, stderr=errfile, stdout=logfile)
+    subprocess.check_call("sudo /usr/local/nginx/sbin/nginx -c " + home + "/FrameworkBenchmarks/php-phpixie/deploy/nginx.conf", shell=True, stderr=errfile, stdout=logfile)
+    return 0
+  except subprocess.CalledProcessError:
+    return 1
+def stop(logfile, errfile):
+  try:
+    subprocess.call("sudo /usr/local/nginx/sbin/nginx -s stop", shell=True, stderr=errfile, stdout=logfile)
+    subprocess.call("sudo kill -QUIT $( cat php-phpixie/deploy/php-fpm.pid )", shell=True, stderr=errfile, stdout=logfile)
+    return 0
+  except subprocess.CalledProcessError:
     return 1