--- conflicted
+++ resolved
@@ -25,16 +25,11 @@
     #######################################
     self.__run_command("sudo apt-get update", True)
     self.__run_command("sudo apt-get upgrade", True)
-<<<<<<< HEAD
     self.__run_command("sudo apt-get install build-essential libpcre3 libpcre3-dev libpcrecpp0 libssl-dev zlib1g-dev python-software-properties unzip git-core libcurl4-openssl-dev libbz2-dev libmysqlclient-dev mongodb-clients libreadline6-dev libyaml-dev libsqlite3-dev sqlite3 libxml2-dev libxslt-dev libgdbm-dev ncurses-dev automake libffi-dev htop libtool bison libevent-dev libgstreamer-plugins-base0.10-0 libgstreamer0.10-0 liborc-0.4-0 libwxbase2.8-0 libwxgtk2.8-0 libgnutls-dev libjson0-dev libmcrypt-dev libicu-dev cmake gettext curl", True)
     self.__run_command("sudo add-apt-repository ppa:ubuntu-toolchain-r/test", True)
     self.__run_command("sudo apt-get update", True)
     self.__run_command("sudo apt-get install gcc-4.8 g++-4.8", True)
     
-=======
-    self.__run_command("sudo apt-get install build-essential libpcre3 libpcre3-dev libpcrecpp0 libssl-dev zlib1g-dev python-software-properties unzip git-core libcurl4-openssl-dev libbz2-dev libmysqlclient-dev mongodb-clients libreadline6-dev libyaml-dev libsqlite3-dev sqlite3 libxml2-dev libxslt-dev libgdbm-dev ncurses-dev automake libffi-dev htop libtool bison libevent-dev libgstreamer-plugins-base0.10-0 libgstreamer0.10-0 liborc-0.4-0 libwxbase2.8-0 libwxgtk2.8-0 libgnutls-dev libjson0-dev libmcrypt-dev libicu-dev cmake gettext", True)
-
->>>>>>> e927d872
     self.__run_command("cp ../config/benchmark_profile ../../.bash_profile")
     self.__run_command("sudo sh -c \"echo '*               soft    nofile          8192' >> /etc/security/limits.conf\"")
 
@@ -109,11 +104,7 @@
     # go
     #
 
-<<<<<<< HEAD
     self.__run_command("curl http://go.googlecode.com/files/go1.1.linux-amd64.tar.gz | tar xvz")
-=======
-    self.__run_command("curl http://go.googlecode.com/files/go1.1rc1.linux-amd64.tar.gz | tar xvz")
->>>>>>> e927d872
 
     #
     # Perl
@@ -165,10 +156,7 @@
     self.__run_command("sudo ringo-admin install ringo/stick")
     self.__run_command("sudo ringo-admin install oberhamsi/reinhardt")
     self.__run_command("sudo ringo-admin install grob/ringo-sqlstore")
-<<<<<<< HEAD
     self.__run_command("sudo ringo-admin install amigrave/ringo-mongodb")
-=======
->>>>>>> e927d872
 
     #
     # Mono
@@ -414,10 +402,7 @@
     sudo -u postgres psql template1 < create-postgres-database.sql
     sudo -u benchmarkdbuser psql hello_world < create-postgres.sql
 
-<<<<<<< HEAD
     sudo -u postgres -H /etc/init.d/postgresql stop
-=======
->>>>>>> e927d872
     sudo mv postgresql.conf /etc/postgresql/9.1/main/postgresql.conf
     sudo mv pg_hba.conf /etc/postgresql/9.1/main/pg_hba.conf
 
