#!/usr/bin/env python

import subprocess
import os
import sys
import glob
import json
import traceback
import re
import logging
log = logging.getLogger('run-ci')
import time
import threading
from benchmark import framework_test
from benchmark.utils import gather_tests

# Needed for various imports
sys.path.append('.')
sys.path.append('toolset/setup/linux')
sys.path.append('toolset/benchmark')

class CIRunnner:
  '''
  Manages running TFB on the Travis Continuous Integration system. 
  Makes a best effort to avoid wasting time and resources by running 
  useless jobs. 
  
  Only verifies the first test in each directory 
  '''
  
  def __init__(self, mode, testdir=None):
    '''
    mode = [cisetup|prereq|install|verify] for what we want to do
    testdir  = framework directory we are running
    '''

    self.directory = testdir
    self.mode = mode
    if mode == "cisetup":
      logging.basicConfig(level=logging.DEBUG)
    else:
      logging.basicConfig(level=logging.INFO)

    try:
      # NOTE: THIS IS VERY TRICKY TO GET RIGHT!
      #
      # Our goal: Look at the files changed and determine if we need to 
      # run a verification for this folder. For a pull request, we want to 
      # see the list of files changed by any commit in that PR. For a 
      # push to master, we want to see a list of files changed by the pushed
      # commits. If this list of files contains the current directory, or 
      # contains the toolset/ directory, then we need to run a verification
      # 
      # If modifying, please consider: 
      #  - the commit range for a pull request is the first PR commit to 
      #    the github auto-merge commit
      #  - the commits in the commit range may include merge commits
      #    other than the auto-merge commit. An git log with -m 
      #    will know that *all* the files in the merge were changed, 
      #    but that is not the changeset that we care about
      #  - git diff shows differences, but we care about git log, which
      #    shows information on what was changed during commits
      #  - master can (and will!) move during a build. This is one 
      #    of the biggest problems with using git diff - master will 
      #    be updated, and those updates will include changes to toolset, 
      #    and suddenly every job in the build will start to run instead 
      #    of fast-failing
      #  - commit_range is not set if there was only one commit pushed, 
      #    so be sure to test for that on both master and PR
      #  - commit_range and commit are set very differently for pushes
      #    to an owned branch versus pushes to a pull request, test
      #  - For merge commits, the TRAVIS_COMMIT and TRAVIS_COMMIT_RANGE 
      #    will become invalid if additional commits are pushed while a job is 
      #    building. See https://github.com/travis-ci/travis-ci/issues/2666
      #  - If you're really insane, consider that the last commit in a 
      #    pull request could have been a merge commit. This means that 
      #    the github auto-merge commit could have more than two parents
      #  - Travis cannot really support rebasing onto an owned branch, the
      #    commit_range they provide will include commits that are non-existant
      #    in the repo cloned on the workers. See https://github.com/travis-ci/travis-ci/issues/2668
      #  
      #  - TEST ALL THESE OPTIONS: 
      #      - On a branch you own (e.g. your fork's master)
      #          - single commit
      #          - multiple commits pushed at once
      #          - commit+push, then commit+push again before the first
      #            build has finished. Verify all jobs in the first build 
      #            used the correct commit range
      #          - multiple commits, including a merge commit. Verify that
      #            the unrelated merge commit changes are not counted as 
      #            changes the user made
      #      - On a pull request
      #          - repeat all above variations
      #
      #
      # ==== CURRENT SOLUTION FOR PRs ====
      #
      # For pull requests, we will examine Github's automerge commit to see
      # what files would be touched if we merged this into the current master. 
      # You can't trust the travis variables here, as the automerge commit can
      # be different for jobs on the same build. See https://github.com/travis-ci/travis-ci/issues/2666
      # We instead use the FETCH_HEAD, which will always point to the SHA of 
      # the lastest merge commit. However, if we only used FETCH_HEAD than any
      # new commits to a pull request would instantly start affecting currently
      # running jobs and the the list of changed files may become incorrect for
      # those affected jobs. The solution is to walk backward from the FETCH_HEAD
      # to the last commit in the pull request. Based on how github currently 
      # does the automerge, this is the second parent of FETCH_HEAD, and 
      # therefore we use FETCH_HEAD^2 below
      #
      # This may not work perfectly in situations where the user had advanced 
      # merging happening in their PR. We correctly handle them merging in 
      # from upstream, but if they do wild stuff then this will likely break
      # on that. However, it will also likely break by seeing a change in 
      # toolset and triggering a full run when a partial run would be 
      # acceptable
      #
      # ==== CURRENT SOLUTION FOR OWNED BRANCHES (e.g. master) ====
      #
      # This one is fairly simple. Find the commit or commit range, and 
      # examine the log of files changes. If you encounter any merges, 
      # then fully explode the two parent commits that made the merge
      # and look for the files changed there. This is an aggressive 
      # strategy to ensure that commits to master are always tested 
      # well
      log.debug("TRAVIS_COMMIT_RANGE: %s", os.environ['TRAVIS_COMMIT_RANGE'])
      log.debug("TRAVIS_COMMIT      : %s", os.environ['TRAVIS_COMMIT'])

      is_PR = (os.environ['TRAVIS_PULL_REQUEST'] != "false")
      if is_PR:
        log.debug('I am testing a pull request')
        first_commit = os.environ['TRAVIS_COMMIT_RANGE'].split('...')[0]
        last_commit = subprocess.check_output("git rev-list -n 1 FETCH_HEAD^2", shell=True).rstrip('\n')
        log.debug("Guessing that first commit in PR is : %s", first_commit)
        log.debug("Guessing that final commit in PR is : %s", last_commit)

        if first_commit == "":
          # Travis-CI is not yet passing a commit range for pull requests
          # so we must use the automerge's changed file list. This has the 
          # negative effect that new pushes to the PR will immediately 
          # start affecting any new jobs, regardless of the build they are on
          log.debug("No first commit, using Github's automerge commit")
          self.commit_range = "--first-parent -1 -m FETCH_HEAD"
        elif first_commit == last_commit:
          # There is only one commit in the pull request so far, 
          # or Travis-CI is not yet passing the commit range properly 
          # for pull requests. We examine just the one commit using -1
          #
          # On the oddball chance that it's a merge commit, we pray  
          # it's a merge from upstream and also pass --first-parent 
          log.debug("Only one commit in range, examining %s", last_commit)
          self.commit_range = "-m --first-parent -1 %s" % last_commit
        else: 
          # In case they merged in upstream, we only care about the first 
          # parent. For crazier merges, we hope
          self.commit_range = "--first-parent %s...%s" % (first_commit, last_commit)

      if not is_PR:
        log.debug('I am not testing a pull request')
        # If more than one commit was pushed, examine everything including 
        # all details on all merges
        self.commit_range = "-m %s" % os.environ['TRAVIS_COMMIT_RANGE']
        
        # If only one commit was pushed, examine that one. If it was a 
        # merge be sure to show all details
        if self.commit_range == "":
          self.commit_range = "-m -1 %s" % os.environ['TRAVIS_COMMIT']

    except KeyError:
      log.warning("I should only be used for automated integration tests e.g. Travis-CI")
      log.warning("Were you looking for run-tests.py?")
      self.commit_range = "-m HEAD^...HEAD"

    #
    # Find the one test from benchmark_config that we are going to run
    #

    tests = gather_tests()
    dirtests = [t for t in tests if os.path.basename(t.directory) == testdir]
    
    # Travis-CI is linux only
    osvalidtests = [t for t in dirtests if t.os.lower() == "linux"
                  and (t.database_os.lower() == "linux" or t.database_os.lower() == "none")]
    
    # Travis-CI only has some supported databases
    validtests = [t for t in osvalidtests if t.database.lower() == "mysql"
                  or t.database.lower() == "postgres"
                  or t.database.lower() == "mongodb"
                  or t.database.lower() == "none"]
    log.info("Found %s tests (%s for linux, %s for linux and mysql) in directory '%s'", 
      len(dirtests), len(osvalidtests), len(validtests), os.path.basename(testdir))
    if len(validtests) == 0:
      log.critical("Found no test that is possible to run in Travis-CI! Aborting!")
      if len(osvalidtests) != 0:
        log.critical("Note: Found these tests that could run in Travis-CI if more databases were supported")
        log.critical("Note: %s", osvalidtests)
        databases_needed = [t.database for t in osvalidtests]
        databases_needed = list(set(databases_needed))
        log.critical("Note: Here are the needed databases:")
        log.critical("Note: %s", databases_needed)
      sys.exit(1)

    self.names = [t.name for t in validtests]
    log.info("Using tests %s to verify directory %s", self.names, os.path.basename(testdir))

  def _should_run(self):
    ''' 
    Decides if the current framework test should be tested. 
    Examines git commits included in the latest push to see if any files relevant to 
    this framework were changed. 
    If you do rewrite history (e.g. rebase) then it's up to you to ensure that both 
    old and new (e.g. old...new) are available in the public repository. For simple
    rebase onto the public master this is not a problem, only more complex rebases 
    may have issues
    '''
    # Don't use git diff multiple times, it's mega slow sometimes\
    # Put flag on filesystem so that future calls to run-ci see it too
    if os.path.isfile('.run-ci.should_run'):
      return True
    if os.path.isfile('.run-ci.should_not_run'):
      return False

    def touch(fname):
      open(fname, 'a').close()

    log.debug("Using commit range `%s`", self.commit_range)
    log.debug("Running `git log --name-only --pretty=\"format:\" %s`" % self.commit_range)
    changes = ""
    try:
      changes = subprocess.check_output("git log --name-only --pretty=\"format:\" %s" % self.commit_range, shell=True)
    except subprocess.CalledProcessError, e:
      log.error("Got errors when using git to detect your changes, assuming that we must run this verification!")
      log.error("Error was: %s", e.output)
      log.error("Did you rebase a branch? If so, you can safely disregard this error, it's a Travis limitation")
      return True
    changes = os.linesep.join([s for s in changes.splitlines() if s]) # drop empty lines
    if len(changes.splitlines()) > 1000:
      log.debug("Change list is >1000 lines, uploading to sprunge.us instead of printing to console")
<<<<<<< HEAD
      url = subprocess.check_output("echo '%s' | curl -F 'sprunge=<-' http://sprunge.us" % changes , shell=True)
=======
      url = subprocess.check_output("git log --name-only %s | curl -F 'sprunge=<-' http://sprunge.us" % self.commit_range, shell=True)
>>>>>>> a2ab9230
      log.debug("Uploaded to %s", url)
    else:
      log.debug("Result:\n%s", changes)

    # Look for changes to core TFB framework code
    if re.search(r'^toolset/', changes, re.M) is not None: 
      log.info("Found changes to core framework code")
      touch('.run-ci.should_run')
      return True
  
    # Look for changes relevant to this test
    if (
         re.search("^%s/" % self.directory, changes, re.M) is None and 
         re.search("^frameworks/.+?/%s/" % self.directory, changes, re.M) is None
       ):
      log.info("No changes found for directory %s", self.directory)
      touch('.run-ci.should_not_run')
      return False

    log.info("Changes found for directory %s", self.directory)
    touch('.run-ci.should_run')
    return True

  def run(self):
    ''' Do the requested command using TFB  '''

    if not self._should_run():
      log.info("I found no changes to `%s` or `toolset/`, aborting verification", self.directory)
      return 0

    if self.mode == 'cisetup':
      self.run_travis_setup()
      return 0

    names = ' '.join(self.names)
    command = 'toolset/run-tests.py '
    if self.mode == 'prereq':
      command = command + "--install server --install-only --test ''"
    elif self.mode == 'install':
      command = command + "--install server --install-only --test %s" % names
    elif self.mode == 'verify':
      command = command + "--mode verify --test %s" % names
    else:
      log.critical('Unknown mode passed')
      return 1
    
    # Run the command
    log.info("Running mode %s with commmand %s", self.mode, command)
    try:
      p = subprocess.Popen(command, shell=True)
      p.wait()
      return p.returncode  
    except subprocess.CalledProcessError:
      log.critical("Subprocess Error")
      print traceback.format_exc()
      return 1
    except Exception as err:
      log.critical("Exception from running+wait on subprocess")
      log.error(err.child_traceback)
      return 1

  def run_travis_setup(self):
    log.info("Setting up Travis-CI")
    
    script = '''
    # Needed to download latest MongoDB (use two different approaches)
    sudo apt-key adv --keyserver hkp://keyserver.ubuntu.com:80 --recv 7F0CEB10 || gpg --keyserver hkp://keyserver.ubuntu.com:80 --recv-keys 7F0CEB10
    echo 'deb http://downloads-distro.mongodb.org/repo/ubuntu-upstart dist 10gen' | sudo tee /etc/apt/sources.list.d/mongodb.list

    sudo apt-get -q update
    
    # MongoDB takes a good 30-45 seconds to turn on, so install it first
    sudo apt-get -q install mongodb-org

    sudo apt-get -q install openssh-server

    # Run as travis user (who already has passwordless sudo)
    ssh-keygen -f /home/travis/.ssh/id_rsa -N '' -t rsa
    cat /home/travis/.ssh/id_rsa.pub > /home/travis/.ssh/authorized_keys
    chmod 600 /home/travis/.ssh/authorized_keys

    # =============Setup Databases===========================
    # NOTE: Do not run `--install database` in travis-ci! 
    #       It changes DB configuration files and will break everything
    # =======================================================

    # Add data to mysql
    mysql -uroot < config/create.sql

    # Setup Postgres
    psql --version
    sudo useradd benchmarkdbuser -p benchmarkdbpass
    sudo -u postgres psql template1 < config/create-postgres-database.sql
    sudo -u benchmarkdbuser psql hello_world < config/create-postgres.sql

    # Setup MongoDB (see install above)
    mongod --version
    until nc -z localhost 27017 ; do echo Waiting for MongoDB; sleep 1; done
    mongo < config/create.js
    '''

    def sh(command):
      log.info("Running `%s`", command)
      subprocess.check_call(command, shell=True)  

    for command in script.split('\n'):
      command = command.lstrip()
      if command != "" and command[0] != '#':
        sh(command.lstrip())

if __name__ == "__main__":
  args = sys.argv[1:]

  usage = '''Usage: toolset/run-ci.py [cisetup|prereq|install|verify] <framework-directory>
    
    run-ci.py selects one test from <framework-directory>/benchark_config, and 
    automates a number of calls into run-tests.py specific to the selected test. 

    It is guaranteed to always select the same test from the benchark_config, so 
    multiple runs with the same <framework-directory> reference the same test. 
    The name of the selected test will be printed to standard output. 

    cisetup - configure the Travis-CI environment for our test suite
    prereq  - trigger standard prerequisite installation
    install - trigger server installation for the selected test_directory
    verify  - run a verification on the selected test using `--mode verify`

    run-ci.py expects to be run inside the Travis-CI build environment, and 
    will expect environment variables such as $TRAVIS_BUILD'''

  if len(args) != 2:
    print usage
    sys.exit(1)

  mode = args[0]
  testdir = args[1]
  if len(args) == 2 and (mode == "install" 
    or mode == "verify"
    or mode == 'prereq'
    or mode == 'cisetup'):
    runner = CIRunnner(mode, testdir)
  else:
    print usage
    sys.exit(1)
    
  retcode = 0
  try:
    retcode = runner.run()
  except KeyError as ke: 
    log.warning("Environment key missing, are you running inside Travis-CI?")
    print traceback.format_exc()
    retcode = 1
  except:
    log.critical("Unknown error")
    print traceback.format_exc()
    retcode = 1
  finally:  # Ensure that logs are printed
    
    # Only print logs if we ran a verify
    if mode != 'verify':
      sys.exit(retcode)

    # Only print logs if we actually did something
    if os.path.isfile('.run-ci.should_not_run'):
      sys.exit(retcode)

    log.error("Running inside Travis-CI, so I will print err and out to console...")
    
    for name in runner.names:
      log.error("Test %s", name)
      try:
        log.error("Here is ERR:")
        with open("results/ec2/latest/logs/%s/err.txt" % name, 'r') as err:
          for line in err:
            log.info(line.rstrip('\n'))
      except IOError:
        log.error("No ERR file found")

      try:
        log.error("Here is OUT:")
        with open("results/ec2/latest/logs/%s/out.txt" % name, 'r') as out:
          for line in out:
            log.info(line.rstrip('\n'))
      except IOError:
        log.error("No OUT file found")

    sys.exit(retcode)


# vim: set sw=2 ts=2 expandtab<|MERGE_RESOLUTION|>--- conflicted
+++ resolved
@@ -236,11 +236,7 @@
     changes = os.linesep.join([s for s in changes.splitlines() if s]) # drop empty lines
     if len(changes.splitlines()) > 1000:
       log.debug("Change list is >1000 lines, uploading to sprunge.us instead of printing to console")
-<<<<<<< HEAD
-      url = subprocess.check_output("echo '%s' | curl -F 'sprunge=<-' http://sprunge.us" % changes , shell=True)
-=======
       url = subprocess.check_output("git log --name-only %s | curl -F 'sprunge=<-' http://sprunge.us" % self.commit_range, shell=True)
->>>>>>> a2ab9230
       log.debug("Uploaded to %s", url)
     else:
       log.debug("Result:\n%s", changes)
