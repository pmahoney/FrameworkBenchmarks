#!/bin/bash

RETCODE=$(fw_exists leda-0.4.1)
[ ! "$RETCODE" == 0 ] || { return 0; }

<<<<<<< HEAD
sudo apt-get install g++

git clone git@github.com:sergeyzavadski/leda.git
cd leda
=======
wget http://sergeyzavadski.github.io/leda/releases/leda-0.4.1/leda-0.4.1.tar.gz
tar xvf leda-0.4.1.tar.gz
cd leda-0.4.1
>>>>>>> 645e94dc
./configure
make 
sudo make install<|MERGE_RESOLUTION|>--- conflicted
+++ resolved
@@ -3,16 +3,12 @@
 RETCODE=$(fw_exists leda-0.4.1)
 [ ! "$RETCODE" == 0 ] || { return 0; }
 
-<<<<<<< HEAD
 sudo apt-get install g++
 
-git clone git@github.com:sergeyzavadski/leda.git
-cd leda
-=======
 wget http://sergeyzavadski.github.io/leda/releases/leda-0.4.1/leda-0.4.1.tar.gz
 tar xvf leda-0.4.1.tar.gz
 cd leda-0.4.1
->>>>>>> 645e94dc
+
 ./configure
 make 
 sudo make install