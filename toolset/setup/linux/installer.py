import subprocess
import os
import os.path
import time
import traceback
import sys

class Installer:

  ############################################################
  # install_software
  ############################################################
  def install_software(self):
    if self.benchmarker.install == 'all' or self.benchmarker.install == 'server':
        self.__install_server_software()

    if self.benchmarker.install == 'all' or self.benchmarker.install == 'database':
        self.__install_database_software()

    if self.benchmarker.install == 'all' or self.benchmarker.install == 'client':
        self.__install_client_software()

  ############################################################
  # End install_software
  ############################################################

  ############################################################
  # __install_server_software
  ############################################################
  def __install_server_software(self):
    print("\nINSTALL: Installing server software\n")
    #######################################
    # Prerequisites
    #######################################
    self.__run_command("sudo apt-get -y update")
    self.__run_command("sudo apt-get -y upgrade")
    self.__run_command("sudo apt-get -y install build-essential libpcre3 libpcre3-dev libpcrecpp0 libssl-dev zlib1g-dev python-software-properties unzip git-core libcurl4-openssl-dev libbz2-dev libmysqlclient-dev mongodb-clients libreadline6-dev libyaml-dev libsqlite3-dev sqlite3 libxml2-dev libxslt-dev libgdbm-dev ncurses-dev automake libffi-dev htop libtool bison libevent-dev libgstreamer-plugins-base0.10-0 libgstreamer0.10-0 liborc-0.4-0 libwxbase2.8-0 libwxgtk2.8-0 libgnutls-dev libjson0-dev libmcrypt-dev libicu-dev cmake gettext curl libpq-dev mercurial mlton")
    self.__run_command("sudo add-apt-repository ppa:ubuntu-toolchain-r/test -y")
    self.__run_command("sudo apt-get -y update")
    self.__run_command("sudo apt-get install -y gcc-4.8 g++-4.8")

    self.__run_command("cp ../config/benchmark_profile ../../.bash_profile")
    self.__run_command("cat ../config/benchmark_profile >> ../../.profile")
    self.__run_command("cat ../config/benchmark_profile >> ../../.bashrc")
    self.__run_command(". ../../.profile")
    self.__run_command("sudo sh -c \"echo '*               -    nofile          65535' >> /etc/security/limits.conf\"")

    ##############################################################
    # System Tools
    ##############################################################

    #
    # Leiningen
    #
    if not self.__path_exists("bin/lein"):
        self.__run_command("mkdir -p bin")
        self.__download("https://raw.github.com/technomancy/leiningen/stable/bin/lein")
        self.__run_command("mv lein bin/lein")
        self.__run_command("chmod +x bin/lein")

    #
    # Maven
    #
    if not self.__path_exists("/usr/bin/mvn"):
        self.__run_command("sudo apt-get -y install maven -qq")
        self.__run_command("mvn -version")

    #######################################
    # Languages
    #######################################
    self._install_python()

    #
    # Dart
    #
    if not self.__path_exists("dart-sdk"):
        self.__download("http://storage.googleapis.com/dart-archive/channels/stable/release/latest/sdk/dartsdk-linux-x64-release.zip")
        self.__run_command("unzip dartsdk-linux-x64-release.zip")

    #
    # Erlang
    #
    if not self.__path_exists("/usr/bin/erl"):
        self.__run_command("sudo cp ../config/erlang.list /etc/apt/sources.list.d/erlang.list")
        self.__download("http://binaries.erlang-solutions.com/debian/erlang_solutions.asc")
        self.__run_command("sudo apt-key add erlang_solutions.asc")
        self.__run_command("sudo apt-get -y update")
        self.__run_command("sudo apt-get install -y esl-erlang")

    #
    # nodejs
    #
    if not self.__path_exists("node-v0.10.8-linux-x64"):
        self.__download("http://nodejs.org/dist/v0.10.8/node-v0.10.8-linux-x64.tar.gz")
        self.__run_command("tar xzf node-v0.10.8-linux-x64.tar.gz")

    #
    # Java
    #
    self.__run_command("sudo apt-get install -y openjdk-7-jdk")
    self.__run_command("sudo apt-get remove -y --purge openjdk-6-jre openjdk-6-jre-headless")

    #
    # Elixir
    #
		## Should work if you run make clean test manually
    #if not self.__path_exists("v0.13.3.tar.gz"):
    #  self.__run_command("wget https://github.com/elixir-lang/elixir/archive/v0.13.3.tar.gz");
    #  self.__run_command("sudo tar -zxf v0.13.3.tar.gz");
#      self.__run_command("bash -c -i 'sudo make install'", cwd="elixir-0.13.3");
    #self.__run_command("sudo make clean", cwd="elixir-0.13.3");
    #self.__run_command("sudo make test", cwd="elixir-0.13.3");
			
    #
    # Ruby/JRuby
    #
    self.__run_command("curl -L get.rvm.io | bash -s head --auto-dotfiles")
    self.__run_command("echo rvm_auto_reload_flag=2 >> ~/.rvmrc")
    if not self.__path_exists("../../.rvm/rubies/ruby-2.0.0-p0/"):
      self.__bash_from_string("source ~/.rvm/scripts/'rvm' && rvm install 2.0.0-p0")
      self.__bash_from_string("source ~/.rvm/scripts/'rvm' && rvm 2.0.0-p0 do gem install bundler")
    if not self.__path_exists("../../.rvm/rubies/jruby-1.7.8/"):
      self.__bash_from_string("source ~/.rvm/scripts/'rvm' && rvm install jruby-1.7.8")
      self.__bash_from_string("source ~/.rvm/scripts/'rvm' && rvm jruby-1.7.8 do gem install bundler")

    #
    # go
    #
<<<<<<< HEAD
    self.__download("https://storage.googleapis.com/golang/go1.3.linux-amd64.tar.gz");
    self.__run_command("tar xzf go1.3.linux-amd64.tar.gz")
=======
    if not self.__path_exists("go"):
        self.__download("http://go.googlecode.com/files/go1.2.linux-amd64.tar.gz");
        self.__run_command("tar xzf go1.2.linux-amd64.tar.gz")
>>>>>>> 4169df9a

    #
    # Perl
    #
<<<<<<< HEAD
    self.__download("https://raw.githubusercontent.com/tokuhirom/Perl-Build/master/perl-build", "perl-build.pl")
    self.__run_command("perl perl-build.pl -DDEBUGGING=-g 5.18.2 ~/FrameworkBenchmarks/installs/perl-5.18", retry=True)
    self.__download("http://cpanmin.us", "cpanminus.pl")
    self.__run_command("~/FrameworkBenchmarks/installs/perl-5.18/bin/perl cpanminus.pl --notest --no-man-page App::cpanminus", retry=True)
    self.__run_command("~/FrameworkBenchmarks/installs/perl-5.18/bin/cpanm -f --notest --no-man-page DBI DBD::mysql Kelp Dancer Mojolicious Kelp::Module::JSON::XS Dancer::Plugin::Database Starman Plack JSON Web::Simple DBD::Pg JSON::XS EV HTTP::Parser::XS Monoceros EV IO::Socket::IP IO::Socket::SSL Memoize", retry=True)
=======
    if not self.__path_exists("/opt/ActivePerl-5.16/bin/perl"):
        self.__download("http://downloads.activestate.com/ActivePerl/releases/5.16.3.1603/ActivePerl-5.16.3.1603-x86_64-linux-glibc-2.3.5-296746.tar.gz");
        self.__run_command("tar xzf ActivePerl-5.16.3.1603-x86_64-linux-glibc-2.3.5-296746.tar.gz");
        self.__run_command("sudo ./install.sh --license-accepted --prefix /opt/ActivePerl-5.16 --no-install-html", cwd="ActivePerl-5.16.3.1603-x86_64-linux-glibc-2.3.5-296746", send_yes=True, retry=True)

    self.__download("http://cpanmin.us", "cpanminus.pl")
    self.__run_command("perl cpanminus.pl --sudo App::cpanminus", retry=True)
    self.__run_command("cpanm -n -S DBI DBD::mysql Kelp Dancer Mojolicious Kelp::Module::JSON::XS Dancer::Plugin::Database Starman Plack JSON Web::Simple DBD::Pg JSON::XS EV HTTP::Parser::XS Monoceros EV IO::Socket::IP IO::Socket::SSL", retry=True)
>>>>>>> 4169df9a

    #
    # php
    #
    if not self.__path_exists("/usr/local/bin/php"):
        self.__download("http://museum.php.net/php5/php-5.4.13.tar.gz")
        self.__run_command("tar xzf php-5.4.13.tar.gz")
        self.__run_command("./configure --with-pdo-mysql --with-mysql --with-mcrypt --enable-intl --enable-mbstring --enable-fpm --with-fpm-user=www-data --with-fpm-group=www-data --with-openssl", cwd="php-5.4.13")
        self.__run_command("make", cwd="php-5.4.13")
        self.__run_command("sudo make install", cwd="php-5.4.13")

    if not self.__path_exists("/usr/local/lib/php/extensions/no-debug-non-zts-20100525/apc.so"):
        self.__run_command("printf \"\\n\" | sudo pecl install apc-beta", cwd="php-5.4.13", retry=True)

    self.__run_command("sudo cp ../config/php.ini /usr/local/lib/php.ini")
    self.__run_command("sudo cp ../config/php-fpm.conf /usr/local/lib/php-fpm.conf")

    # Composer
    if not self.__path_exists("bin/composer.phar"):
        self.__download("https://getcomposer.org/installer", "composer-installer.php")
        self.__run_command("php composer-installer.php --install-dir=bin")

    # Phalcon
    if not self.__path_exists("/usr/local/lib/php/extensions/no-debug-non-zts-20100525/phalcon.so"):
        self.__run_command("test -d cphalcon || git clone git://github.com/phalcon/cphalcon.git", retry=True)
        self.__run_command("sudo ./install", cwd="cphalcon/build")

    # YAF
    if not self.__path_exists("/usr/local/lib/php/extensions/no-debug-non-zts-20100525/yaf.so"):
        self.__run_command("sudo pecl install -f yaf")

    #
    # Haskell
    #
    if not self.__path_exists("/usr/bin/haskell-compiler"):       ##not sure if right
      self.__run_command("sudo apt-get install -y ghc cabal-install")

    #
    # RingoJs
    #
    if not self.__path_exists("/usr/share/ringojs"):
        self.__download("http://www.ringojs.org/downloads/ringojs_0.10-1_all.deb")
        self.__run_command("sudo apt-get install -y jsvc")
        self.__run_command("sudo dpkg -i ringojs_0.10-1_all.deb", True)
        self.__run_command("rm ringojs_0.10-1_all.deb")

    #
    # Mono
    #
<<<<<<< HEAD
    self.__download("http://download.mono-project.com/sources/mono/mono-3.2.8.tar.bz2", "mono-3.2.8.tar.bz2")
    self.__run_command("tar xf mono-3.2.8.tar.bz2")
    self.__run_command("./configure --disable-nls --prefix=/usr/local", cwd="mono-3.2.8")
    self.__run_command("make get-monolite-latest", cwd="mono-3.2.8")
    self.__run_command("make -j4 EXTERNAL_MCS=${PWD}/mcs/class/lib/monolite/basic.exe", cwd="mono-3.2.8")
    self.__run_command("sudo make install", cwd="mono-3.2.8")
    self.__run_command("mv mono-3.2.8 mono");

    self.__run_command("mozroots --import --sync", retry=True)

    self.__run_command("git clone --depth 1 git://github.com/mono/xsp", retry=True)
    self.__run_command("./autogen.sh --prefix=/usr/local", cwd="xsp")
    self.__run_command("make", cwd="xsp")
    self.__run_command("sudo make install", cwd="xsp")
=======
    if not self.__path_exists("/usr/local/bin/mono"):
        self.__run_command("test -d mono || git clone git://github.com/mono/mono", retry=True)
        self.__run_command("git checkout mono-3.2.8-branch", cwd="mono")
        self.__run_command("./autogen.sh --prefix=/usr/local", cwd="mono")
        self.__run_command("make get-monolite-latest", cwd="mono")
        self.__run_command("make EXTERNAL_MCS=${PWD}/mcs/class/lib/monolite/basic.exe", cwd="mono")
        self.__run_command("sudo make install", cwd="mono")

    self.__run_command("mozroots --import --sync", retry=True)

    if not self.__path_exists("/usr/local/bin/xsp"):
        self.__run_command("test -d xsp || git clone git://github.com/mono/xsp", retry=True)
        self.__run_command("./autogen.sh --prefix=/usr/local", cwd="xsp")
        self.__run_command("make", cwd="xsp")
        self.__run_command("sudo make install", cwd="xsp")
>>>>>>> 4169df9a

    #
    # Nimrod
    #
    if not self.__path_exists("nimrod/bin/nimrod"):
        self.__run_command("test -d nimrod || git clone git://github.com/Araq/Nimrod.git nimrod", retry=True)
        self.__run_command("git checkout 987ac2439a87d74838233a7b188e4db340495ee5", cwd="nimrod")
        self.__run_command("test -d csources || git clone git://github.com/nimrod-code/csources.git", cwd="nimrod", retry=True)
        self.__run_command("git checkout 704015887981932c78a033dd5ede623b2ad6ae27", cwd="nimrod/csources");
        self.__run_command("chmod +x build.sh", cwd="nimrod/csources")
        self.__run_command("./build.sh", cwd="nimrod/csources")

    if not self.__path_exists("nimrod/koch"):
        self.__run_command("bin/nimrod c koch", cwd="nimrod")
    self.__run_command("./koch boot -d:release", cwd="nimrod")

    #
    # Racket
    #
    if not self.__path_exists("racket-5.3.6/bin/racket") or not self.__path_exists("racket-5.3.6/collects/racket"):
        self.__download("https://github.com/plt/racket/archive/v5.3.6.tar.gz", "racket-5.3.6.tar.gz")
        self.__run_command("tar xzf racket-5.3.6.tar.gz")
        self.__run_command("./configure", cwd="racket-5.3.6/src")
        self.__run_command("make", cwd="racket-5.3.6/src")
        self.__run_command("sudo make install", cwd="racket-5.3.6/src")

    #
    # Ur/Web
    #
    if not self.__path_exists("/usr/local/bin/urweb"):
        self.__run_command("hg clone http://hg.impredicative.com/urweb")
        self.__run_command("./autogen.sh", cwd="urweb")
        self.__run_command("./configure", cwd="urweb")
        self.__run_command("make", cwd="urweb")
        self.__run_command("sudo make install", cwd="urweb")
    
    #
    # HHVM
    #
    if not self.__path_exists("/usr/bin/hhvm"):
        self.__run_command("sudo add-apt-repository -y ppa:mapnik/v2.2.0")
        self.__run_command("wget -O - http://dl.hhvm.com/conf/hhvm.gpg.key | sudo apt-key add -")
        self.__run_command("echo deb http://dl.hhvm.com/ubuntu trusty main | sudo tee /etc/apt/sources.list.d/hhvm.list")
        self.__run_command("sudo apt-get update")
        self.__run_command("sudo apt-get install -y hhvm")

    #######################################
    # Webservers
    #######################################

    #
    # Nginx
    #
    if not self.__path_exists("/usr/local/nginx/sbin/nginx"):
        self.__download("http://nginx.org/download/nginx-1.4.1.tar.gz")
        self.__run_command("tar xzf nginx-1.4.1.tar.gz")
        self.__run_command("./configure", cwd="nginx-1.4.1")
        self.__run_command("make", cwd="nginx-1.4.1")
        self.__run_command("sudo make install", cwd="nginx-1.4.1")

    #
    # Openresty (nginx with lua stuff)
    #
    if not self.__path_exists("/usr/local/openresty/nginx/sbin/nginx"):
        self.__download("http://openresty.org/download/ngx_openresty-1.5.8.1.tar.gz")
        self.__run_command("tar xzf ngx_openresty-1.5.8.1.tar.gz")
        self.__run_command("./configure --with-luajit --with-http_postgres_module", cwd="ngx_openresty-1.5.8.1")
        self.__run_command("make", cwd="ngx_openresty-1.5.8.1")
        self.__run_command("sudo make install", cwd="ngx_openresty-1.5.8.1")
    
    #
    # Lapis
    #
    if not self.__path_exists("/usr/local/bin/lapis"):
        self.__run_command("sudo apt-get install -y luarocks")
        self.__run_command("sudo luarocks install http://github.com/leafo/lapis/raw/master/lapis-dev-1.rockspec")


    #
    # Resin
    #
    if not self.__path_exists("resin-4.0.36/conf/resin.xml"):
        self.__run_command("sudo cp -r /usr/lib/jvm/java-1.7.0-openjdk-amd64/include /usr/lib/jvm/java-1.7.0-openjdk-amd64/jre/bin/")
        self.__download("http://www.caucho.com/download/resin-4.0.36.tar.gz")
        self.__run_command("tar xzf resin-4.0.36.tar.gz")
        self.__run_command("./configure --prefix=`pwd`", cwd="resin-4.0.36")
        self.__run_command("make", cwd="resin-4.0.36")
        self.__run_command("make install", cwd="resin-4.0.36")
        self.__run_command("mv conf/resin.properties conf/resin.properties.orig", cwd="resin-4.0.36")
        self.__run_command("cat ../config/resin.properties > resin-4.0.36/conf/resin.properties")
        self.__run_command("mv conf/resin.xml conf/resin.xml.orig", cwd="resin-4.0.36")
        self.__run_command("cat ../config/resin.xml > resin-4.0.36/conf/resin.xml")

    #
    # Mongrel2
    #
    if not self.__path_exists("/usr/local/lib/libzmq.a"):
        self.__download("http://download.zeromq.org/zeromq-4.0.3.tar.gz")
        self.__run_command("tar xzf zeromq-4.0.3.tar.gz")
        self.__run_command("./configure", cwd="zeromq-4.0.3")
        self.__run_command("make", cwd="zeromq-4.0.3")
        self.__run_command("sudo make install", cwd="zeromq-4.0.3")

    self.__run_command("sudo apt-get install -y sqlite3 libsqlite3-dev uuid uuid-runtime uuid-dev")
    self.__run_command("sudo ldconfig -v")

    if not self.__path_exists("/usr/local/bin/mongrel2"):
        self.__download("https://github.com/zedshaw/mongrel2/tarball/v1.8.1", "mongrel2.tar.gz")
        self.__run_command("tar xvf mongrel2.tar.gz")
        self.__run_command("mv zedshaw-mongrel2-aa2ecf8 mongrel2")
        # for zmq4, we update the following file manually (not in v1.8.1)
        self.__download("https://raw.github.com/zedshaw/mongrel2/9b565eeea003783c47502c2d350b99c9684ce97c/src/zmq_compat.h")
        self.__run_command("mv -f zmq_compat.h mongrel2/src/")
        self.__run_command("make clean all && sudo make install", cwd="mongrel2")

    #
    # Weber
    #
<<<<<<< HEAD
    self.__run_command("git clone https://github.com/elixir-web/weber.git");
    # To get the two make commands working, we need to hard code the path for elixir's "mix" and run it in bash
    self.__run_command("sed -i 's:$(MIX):/home/tfb/FrameworkBenchmarks/installs/elixir-0.13.3/bin/mix:' Makefile", cwd="weber")
    # Because of the way that we are running it, we can't just "send a yes" like normal
    self.__run_command("bash -i -c 'yes | make'", cwd="weber");
    self.__run_command("bash -i -c 'yes | make test'", cwd="weber");
=======
#    if not self.__path_exists("weber"):
#        self.__run_command("git clone https://github.com/elixir-web/weber.git");
        # To get the two make commands working, we need to hard code the path for elixir's "mix"
        #self.__run_command("sed -i 's:$(MIX):/home/tfb/FrameworkBenchmarks/installs/elixir-0.13.3/bin/mix:' Makefile", cwd="weber")
        #self.__run_command("bash -i -c 'make'", cwd="weber");
#        self.__run_command("make", cwd="weber");
        #self.__run_command("bash -i -c 'sudo make test'", cwd="weber");

>>>>>>> 4169df9a

    ##############################################################
    # Frameworks
    ##############################################################

    #
    # Grails
    #
<<<<<<< HEAD
    self.__download("http://dist.springframework.org.s3.amazonaws.com/release/GRAILS/grails-2.4.2.zip")
    self.__run_command("unzip -o grails-2.4.2.zip")
=======
    if not self.__path_exists("grails-2.4.1"):
        self.__download("http://dist.springframework.org.s3.amazonaws.com/release/GRAILS/grails-2.4.1.zip")
        self.__run_command("unzip -o grails-2.4.1.zip")
>>>>>>> 4169df9a

    #
    # Play 2
    #
    if not self.__path_exists("play-2.2.0"):
        self.__download("http://downloads.typesafe.com/play/2.2.0/play-2.2.0.zip")
        self.__run_command("unzip -o play-2.2.0.zip")

    #
    # Play 1
    #
    if not self.__path_exists("play-1.2.5"):
        self.__download("http://downloads.typesafe.com/releases/play-1.2.5.zip")
        self.__run_command("unzip -o play-1.2.5.zip")
        self.__run_command("mv play-1.2.5/play play-1.2.5/play1")

    # siena
    self.__run_command("yes | play-1.2.5/play1 install siena")

    #
    # TreeFrog Framework
    #
    if not self.__path_exists("/usr/bin/treefrog") or not self.__path_exists("/usr/bin/tspawn"):
        self.__run_command("sudo apt-get install -y qt4-qmake libqt4-dev libqt4-sql-mysql libqt4-sql-psql g++")
        self.__download("http://downloads.sourceforge.net/project/treefrog/src/treefrog-1.7.5.tar.gz")
        self.__run_command("tar xzf treefrog-1.7.5.tar.gz")
        self.__run_command("rm treefrog-1.7.5.tar.gz")
        self.__run_command("./configure", cwd="treefrog-1.7.5")
        self.__run_command("make", cwd="treefrog-1.7.5/src")
        self.__run_command("sudo make install", cwd="treefrog-1.7.5/src")
        self.__run_command("make", cwd="treefrog-1.7.5/tools")
        self.__run_command("sudo make install", cwd="treefrog-1.7.5/tools")

    #
    # Vert.x
    #
<<<<<<< HEAD
    self.__download("http://dl.bintray.com/vertx/downloads/vert.x-2.1.1.tar.gz?direct=true", "vert.x-2.1.1.tar.gz")
    self.__run_command("tar xzf vert.x-2.1.1.tar.gz")
=======
    if not self.__path_exists("vert.x-2.1RC3"):
        self.__download("http://dl.bintray.com/vertx/downloads/vert.x-2.1RC3.tar.gz?direct=true", "vert.x-2.1RC3.tar.gz")
        self.__run_command("tar xzf vert.x-2.1RC3.tar.gz")
>>>>>>> 4169df9a

    #
    # Yesod
    #
    self.__run_command("cabal update", retry=True)
    self.__run_command("cabal install yesod persistent-mysql", retry=True)

    #
    # Jester
    #
    if not self.__path_exists("jester"):
        self.__run_command("git clone git://github.com/dom96/jester.git jester/jester", retry=True)

    #
    # Onion
    #
    if not self.__path_exists("onion"):
        self.__run_command("git clone https://github.com/davidmoreno/onion.git")
        self.__run_command("mkdir build", cwd="onion")
        self.__run_command("cmake ..", cwd="onion/build")
        self.__run_command("make", cwd="onion/build")

    # nawak
    #
    if not self.__path_exists("nawak"):
        self.__run_command("git clone git://github.com/idlewan/nawak.git nawak/nawak", retry=True)

    self.__run_command("sudo apt-get -y autoremove || true");

    #
    # Wt
    #
    if not self.__path_exists("nawak"):
      self.__run_command("sudo apt-get install libboost1.54-all-dev")
      self.__download("http://downloads.sourceforge.net/witty/wt-3.3.3.tar.gz", filename="wt.tar.gz")
      self.__run_command("tar xf wt.tar.gz")
      self.__run_command("rm wt.tar.gz")
      self.__run_command("bash -c 'mv wt-* wt'")
      self.__run_command("mkdir build", cwd="wt")
      self.__run_command("cmake .. -DWT_CPP_11_MODE=-std=c++0x -DCMAKE_BUILD_TYPE=Release", cwd="wt/build")
      self.__run_command("make", cwd="wt/build")
      self.__run_command("sudo make install", cwd="wt/build")

    print("\nINSTALL: Finished installing server software\n")
  ############################################################
  # End __install_server_software
  ############################################################

  def _install_python(self):
    """Install Python runtime, frameworks and libraries"""
    # PyPy 2.3.1
    f = "pypy-2.3.1-linux64.tar.bz2"
    #if not os.path.exists(f):
    if not self.__path_exists("pypy"):
      self.__download("https://bitbucket.org/pypy/pypy/downloads/" + f, f)
      self.__run_command("tar xf " + f)
      self.__run_command('ln -sf pypy-2.3.1-linux64 pypy')

    # CPython 2.7.7
    f = "Python-2.7.7.tgz"
    #if not os.path.exists("py2"):
    if not self.__path_exists("py2"):
      self.__download("http://www.python.org/ftp/python/2.7.7/" + f, f)
      self.__run_command("tar xf " + f)
      self.__run_command("./configure --prefix=$HOME/FrameworkBenchmarks/installs/py2 --disable-shared", cwd="Python-2.7.7")
      self.__run_command("make -j4", cwd="Python-2.7.7")
      self.__run_command("make install", cwd="Python-2.7.7")

    # CPython 3.4.1
    f = "Python-3.4.1.tar.xz"
    if not self.__path_exists("py3"):
    #if not os.path.exists("py3"):
      self.__download("https://www.python.org/ftp/python/3.4.1/" + f, f)
      self.__run_command("tar xf " + f)
      self.__run_command("./configure --prefix=$HOME/FrameworkBenchmarks/installs/py3 --disable-shared", cwd="Python-3.4.1")
      self.__run_command("make -j4", cwd="Python-3.4.1")
      self.__run_command("make install", cwd="Python-3.4.1")

    if not self.__path_exists("get-pip.py"):
    #if not os.path.exists("get-pip.py"):
      self.__download("https://bootstrap.pypa.io/get-pip.py", "get-pip.py")
      self.__run_command("py2/bin/python get-pip.py")
      self.__run_command("pypy/bin/pypy get-pip.py")
    # Python 3.4.1 installs pip by default.

    self.__run_command('py2/bin/pip install -r ../config/requirements.txt')
    self.__run_command('py3/bin/pip3 install -r ../config/requirements-py3.txt')
    self.__run_command('pypy/bin/pip install -r ../config/requirements-pypy.txt')

  ############################################################
  # __install_error
  ############################################################
  def __install_error(self, message):
    print("\nINSTALL ERROR: %s\n" % message)
    if self.benchmarker.install_error_action == 'abort':
      sys.exit("Installation aborted.")
  ############################################################
  # End __install_error
  ############################################################

  ############################################################
  # __install_database_software
  ############################################################
  def __install_database_software(self):
    print("\nINSTALL: Installing database software\n")
 
    self.__run_command("cd .. && " + self.benchmarker.database_sftp_string(batch_file="../config/database_sftp_batch"), True)

    remote_script = """

    ##############################
    # Prerequisites
    ##############################
    sudo apt-get -y update
    sudo apt-get -y install build-essential git libev-dev libpq-dev libreadline6-dev postgresql
    sudo sh -c "echo '*               -    nofile          65535' >> /etc/security/limits.conf"

    sudo mkdir -p /ssd
    sudo mkdir -p /ssd/log

    ##############################
    # MySQL
    ##############################
    sudo sh -c "echo mysql-server mysql-server/root_password_again select secret | debconf-set-selections"
    sudo sh -c "echo mysql-server mysql-server/root_password select secret | debconf-set-selections"

    sudo apt-get -y install mysql-server-5.6

    sudo stop mysql
    # disable checking of disk size
    sudo cp mysql /etc/init.d/mysql
    sudo chmod +x /etc/init.d/mysql
    sudo cp mysql.conf /etc/init/mysql.conf
    # use the my.cnf file to overwrite /etc/mysql/my.cnf
    sudo mv /etc/mysql/my.cnf /etc/mysql/my.cnf.orig
    sudo mv my.cnf /etc/mysql/my.cnf

    sudo cp -R -p /var/lib/mysql /ssd/
    sudo cp -R -p /var/log/mysql /ssd/log
    sudo cp usr.sbin.mysqld /etc/apparmor.d/
    sudo /etc/init.d/apparmor reload
    sudo start mysql

    # Insert data
    mysql -uroot -psecret < create.sql

    ##############################
    # Postgres
    ##############################
    sudo useradd benchmarkdbuser -p benchmarkdbpass
    sudo -u postgres psql template1 < create-postgres-database.sql
    sudo -u benchmarkdbuser psql hello_world < create-postgres.sql

    sudo -u postgres -H /etc/init.d/postgresql stop
    sudo mv postgresql.conf /etc/postgresql/9.3/main/postgresql.conf
    sudo mv pg_hba.conf /etc/postgresql/9.3/main/pg_hba.conf

    sudo cp -R -p /var/lib/postgresql/9.3/main /ssd/postgresql
    sudo -u postgres -H /etc/init.d/postgresql start
    sudo mv 60-postgresql-shm.conf /etc/sysctl.d/60-postgresql-shm.conf

    ##############################
    # MongoDB
    ##############################
    sudo apt-key adv --keyserver hkp://keyserver.ubuntu.com:80 --recv 7F0CEB10
    sudo cp 10gen.list /etc/apt/sources.list.d/10gen.list
    sudo apt-get -y update
    sudo apt-get -y remove mongodb-clients
    sudo apt-get -y install mongodb-10gen

    sudo stop mongodb
    sudo mv /etc/mongodb.conf /etc/mongodb.conf.orig
    sudo mv mongodb.conf /etc/mongodb.conf
    sudo cp -R -p /var/lib/mongodb /ssd/
    sudo cp -R -p /var/log/mongodb /ssd/log/
    sudo start mongodb
    """
    
    print("\nINSTALL: %s" % self.benchmarker.database_ssh_string)
    p = subprocess.Popen(self.benchmarker.database_ssh_string.split(" "), stdin=subprocess.PIPE)
    p.communicate(remote_script)
    returncode = p.returncode
    if returncode != 0:
      self.__install_error("status code %s running subprocess '%s'." % (returncode, self.benchmarker.database_ssh_string))

    print("\nINSTALL: Finished installing database software\n")
  ############################################################
  # End __install_database_software
  ############################################################

  ############################################################
  # __install_client_software
  ############################################################
  def __install_client_software(self):
    print("\nINSTALL: Installing client software\n")

    remote_script = """

    ##############################
    # Prerequisites
    ##############################
    sudo apt-get -y update
    sudo apt-get -y install build-essential git libev-dev libpq-dev libreadline6-dev 
    sudo sh -c "echo '*               -    nofile          65535' >> /etc/security/limits.conf"


    ##############################
    # wrk
    ##############################

    git clone https://github.com/wg/wrk.git
    cd wrk
    make
    sudo cp wrk /usr/local/bin
    cd ~
    
    #############################
    # pipeline.lua
    #############################
cat << EOF | tee pipeline.lua
init = function(args)
  wrk.init(args)
  local r = {}
  local depth = tonumber(args[1]) or 1
  for i=1,depth do
    r[i] = wrk.format()
  end
  req = table.concat(r)
end

request = function()
  return req
end
EOF
    """
    
    print("\nINSTALL: %s" % self.benchmarker.client_ssh_string)
    p = subprocess.Popen(self.benchmarker.client_ssh_string.split(" "), stdin=subprocess.PIPE)
    p.communicate(remote_script)
    returncode = p.returncode
    if returncode != 0:
      self.__install_error("status code %s running subprocess '%s'." % (returncode, self.benchmarker.client_ssh_string))

    print("\nINSTALL: Finished installing client software\n")
  ############################################################
  # End __install_client_software
  ############################################################

  ############################################################
  # __path_exists
  ############################################################
  def __path_exists(self, path, cwd=None):
    full_path = os.path.join(cwd or self.install_dir, path)

    if os.path.exists(full_path):
        print("\nEXISTS: %s " % full_path)
        return True

    print("\nNOT_EXISTS: %s" % full_path)
    return False
  ############################################################
  # End __path_exists
  ############################################################

  ############################################################
  # __run_command
  ############################################################
  def __run_command(self, command, send_yes=False, cwd=None, retry=False):
    try:
      cwd = os.path.join(self.install_dir, cwd)
    except AttributeError:
      cwd = self.install_dir

    if retry:
      max_attempts = 5
    else:
      max_attempts = 1
    attempt = 1
    delay = 0
    if send_yes:
      command = "yes yes | " + command
        

    print("\nINSTALL: %s (cwd=%s)" % (command, cwd))

    while attempt <= max_attempts:
      error_message = ""
      try:
	##print "working in " + cwd + " on " + command
        # Execute command.
        """if command == "make clean":
          print "make clean if statment"
	  time.sleep(5)
	  subprocess.check_call("make clean", shell=False, cwd=cwd)
	  break"""
        subprocess.check_call(command, shell=True, cwd=cwd)
        """if send_yes:
          process = subprocess.Popen(["/bin/bash", "-c", command], shell=False, stdin=subprocess.PIPE, cwd=cwd)
          process.communicate("yes")
          returncode = process.returncode
          if returncode:
            raise subprocess.CalledProcessError(returncode, command)
        else:
          subprocess.check_call(["/bin/bash", "-c", command], shell=False, cwd=cwd)"""
        break  # Exit loop if successful.
      except:
        exceptionType, exceptionValue, exceptionTraceBack = sys.exc_info()
        error_message = "".join(traceback.format_exception_only(exceptionType, exceptionValue))
        print error_message

      # Exit if there are no more attempts left.
      attempt += 1
      if attempt > max_attempts:
        break

      # Delay before next attempt.
      if delay == 0:
        delay = 5
      else:
        delay = delay * 2
      print("Attempt %s/%s starting in %s seconds." % (attempt, max_attempts, delay))
      time.sleep(delay)

    if error_message:
      self.__install_error(error_message)
  ############################################################
  # End __run_command
  ############################################################

  ############################################################
  # __bash_from_string
  # Runs bash -c "command" in install_dir.
  ############################################################
  def __bash_from_string(self, command):
    self.__run_command('bash -c "%s"' % command)
  ############################################################
  # End __bash_from_string
  ############################################################

  ############################################################
  # __download
  # Downloads a file from a URI.
  ############################################################
  def __download(self, uri, filename=""):
    if filename:
      if os.path.exists(filename):
        return
      filename_option = "-O %s " % filename
    else:
      filename_option = ""
    command = "wget -nv --no-check-certificate --trust-server-names %s%s" % (filename_option, uri)
    self.__run_command(command, retry=True)
  ############################################################
  # End __download
  ############################################################

  ############################################################
  # __init__(benchmarker)
  ############################################################
  def __init__(self, benchmarker):
    self.benchmarker = benchmarker
    self.install_dir = "installs"

    try:
      os.mkdir(self.install_dir)
    except OSError:
      pass
  ############################################################
  # End __init__
  ############################################################

# vim: sw=2<|MERGE_RESOLUTION|>--- conflicted
+++ resolved
@@ -126,34 +126,19 @@
     #
     # go
     #
-<<<<<<< HEAD
-    self.__download("https://storage.googleapis.com/golang/go1.3.linux-amd64.tar.gz");
-    self.__run_command("tar xzf go1.3.linux-amd64.tar.gz")
-=======
     if not self.__path_exists("go"):
-        self.__download("http://go.googlecode.com/files/go1.2.linux-amd64.tar.gz");
-        self.__run_command("tar xzf go1.2.linux-amd64.tar.gz")
->>>>>>> 4169df9a
+        self.__download("https://storage.googleapis.com/golang/go1.3.linux-amd64.tar.gz");
+        self.__run_command("tar xzf go1.3.linux-amd64.tar.gz")
 
     #
     # Perl
     #
-<<<<<<< HEAD
-    self.__download("https://raw.githubusercontent.com/tokuhirom/Perl-Build/master/perl-build", "perl-build.pl")
-    self.__run_command("perl perl-build.pl -DDEBUGGING=-g 5.18.2 ~/FrameworkBenchmarks/installs/perl-5.18", retry=True)
-    self.__download("http://cpanmin.us", "cpanminus.pl")
-    self.__run_command("~/FrameworkBenchmarks/installs/perl-5.18/bin/perl cpanminus.pl --notest --no-man-page App::cpanminus", retry=True)
-    self.__run_command("~/FrameworkBenchmarks/installs/perl-5.18/bin/cpanm -f --notest --no-man-page DBI DBD::mysql Kelp Dancer Mojolicious Kelp::Module::JSON::XS Dancer::Plugin::Database Starman Plack JSON Web::Simple DBD::Pg JSON::XS EV HTTP::Parser::XS Monoceros EV IO::Socket::IP IO::Socket::SSL Memoize", retry=True)
-=======
-    if not self.__path_exists("/opt/ActivePerl-5.16/bin/perl"):
-        self.__download("http://downloads.activestate.com/ActivePerl/releases/5.16.3.1603/ActivePerl-5.16.3.1603-x86_64-linux-glibc-2.3.5-296746.tar.gz");
-        self.__run_command("tar xzf ActivePerl-5.16.3.1603-x86_64-linux-glibc-2.3.5-296746.tar.gz");
-        self.__run_command("sudo ./install.sh --license-accepted --prefix /opt/ActivePerl-5.16 --no-install-html", cwd="ActivePerl-5.16.3.1603-x86_64-linux-glibc-2.3.5-296746", send_yes=True, retry=True)
-
-    self.__download("http://cpanmin.us", "cpanminus.pl")
-    self.__run_command("perl cpanminus.pl --sudo App::cpanminus", retry=True)
-    self.__run_command("cpanm -n -S DBI DBD::mysql Kelp Dancer Mojolicious Kelp::Module::JSON::XS Dancer::Plugin::Database Starman Plack JSON Web::Simple DBD::Pg JSON::XS EV HTTP::Parser::XS Monoceros EV IO::Socket::IP IO::Socket::SSL", retry=True)
->>>>>>> 4169df9a
+    if not self.__path_exists("perl-5.18"):
+      self.__download("https://raw.githubusercontent.com/tokuhirom/Perl-Build/master/perl-build", "perl-build.pl")
+      self.__run_command("perl perl-build.pl -DDEBUGGING=-g 5.18.2 ~/FrameworkBenchmarks/installs/perl-5.18", retry=True)
+      self.__download("http://cpanmin.us", "cpanminus.pl")
+      self.__run_command("~/FrameworkBenchmarks/installs/perl-5.18/bin/perl cpanminus.pl --notest --no-man-page App::cpanminus", retry=True)
+      self.__run_command("~/FrameworkBenchmarks/installs/perl-5.18/bin/cpanm -f --notest --no-man-page DBI DBD::mysql Kelp Dancer Mojolicious Kelp::Module::JSON::XS Dancer::Plugin::Database Starman Plack JSON Web::Simple DBD::Pg JSON::XS EV HTTP::Parser::XS Monoceros EV IO::Socket::IP IO::Socket::SSL Memoize", retry=True)
 
     #
     # php
@@ -189,7 +174,7 @@
     # Haskell
     #
     if not self.__path_exists("/usr/bin/haskell-compiler"):       ##not sure if right
-      self.__run_command("sudo apt-get install -y ghc cabal-install")
+        self.__run_command("sudo apt-get install -y ghc cabal-install")
 
     #
     # RingoJs
@@ -203,38 +188,23 @@
     #
     # Mono
     #
-<<<<<<< HEAD
-    self.__download("http://download.mono-project.com/sources/mono/mono-3.2.8.tar.bz2", "mono-3.2.8.tar.bz2")
-    self.__run_command("tar xf mono-3.2.8.tar.bz2")
-    self.__run_command("./configure --disable-nls --prefix=/usr/local", cwd="mono-3.2.8")
-    self.__run_command("make get-monolite-latest", cwd="mono-3.2.8")
-    self.__run_command("make -j4 EXTERNAL_MCS=${PWD}/mcs/class/lib/monolite/basic.exe", cwd="mono-3.2.8")
-    self.__run_command("sudo make install", cwd="mono-3.2.8")
-    self.__run_command("mv mono-3.2.8 mono");
+
+    if not self.__path_exists("mono-3.2.8"):
+        self.__download("http://download.mono-project.com/sources/mono/mono-3.2.8.tar.bz2", "mono-3.2.8.tar.bz2")
+        self.__run_command("tar xf mono-3.2.8.tar.bz2")
+        self.__run_command("./configure --disable-nls --prefix=/usr/local", cwd="mono-3.2.8")
+        self.__run_command("make get-monolite-latest", cwd="mono-3.2.8")
+        self.__run_command("make -j4 EXTERNAL_MCS=${PWD}/mcs/class/lib/monolite/basic.exe", cwd="mono-3.2.8")
+        self.__run_command("sudo make install", cwd="mono-3.2.8")
+        self.__run_command("mv mono-3.2.8 mono");
 
     self.__run_command("mozroots --import --sync", retry=True)
-
-    self.__run_command("git clone --depth 1 git://github.com/mono/xsp", retry=True)
-    self.__run_command("./autogen.sh --prefix=/usr/local", cwd="xsp")
-    self.__run_command("make", cwd="xsp")
-    self.__run_command("sudo make install", cwd="xsp")
-=======
-    if not self.__path_exists("/usr/local/bin/mono"):
-        self.__run_command("test -d mono || git clone git://github.com/mono/mono", retry=True)
-        self.__run_command("git checkout mono-3.2.8-branch", cwd="mono")
-        self.__run_command("./autogen.sh --prefix=/usr/local", cwd="mono")
-        self.__run_command("make get-monolite-latest", cwd="mono")
-        self.__run_command("make EXTERNAL_MCS=${PWD}/mcs/class/lib/monolite/basic.exe", cwd="mono")
-        self.__run_command("sudo make install", cwd="mono")
-
-    self.__run_command("mozroots --import --sync", retry=True)
-
-    if not self.__path_exists("/usr/local/bin/xsp"):
-        self.__run_command("test -d xsp || git clone git://github.com/mono/xsp", retry=True)
+    
+    if not self.__path_exists("xsp"):
+        self.__run_command("git clone --depth 1 git://github.com/mono/xsp", retry=True)
         self.__run_command("./autogen.sh --prefix=/usr/local", cwd="xsp")
         self.__run_command("make", cwd="xsp")
         self.__run_command("sudo make install", cwd="xsp")
->>>>>>> 4169df9a
 
     #
     # Nimrod
@@ -249,7 +219,7 @@
 
     if not self.__path_exists("nimrod/koch"):
         self.__run_command("bin/nimrod c koch", cwd="nimrod")
-    self.__run_command("./koch boot -d:release", cwd="nimrod")
+        self.__run_command("./koch boot -d:release", cwd="nimrod")
 
     #
     # Racket
@@ -353,14 +323,6 @@
     #
     # Weber
     #
-<<<<<<< HEAD
-    self.__run_command("git clone https://github.com/elixir-web/weber.git");
-    # To get the two make commands working, we need to hard code the path for elixir's "mix" and run it in bash
-    self.__run_command("sed -i 's:$(MIX):/home/tfb/FrameworkBenchmarks/installs/elixir-0.13.3/bin/mix:' Makefile", cwd="weber")
-    # Because of the way that we are running it, we can't just "send a yes" like normal
-    self.__run_command("bash -i -c 'yes | make'", cwd="weber");
-    self.__run_command("bash -i -c 'yes | make test'", cwd="weber");
-=======
 #    if not self.__path_exists("weber"):
 #        self.__run_command("git clone https://github.com/elixir-web/weber.git");
         # To get the two make commands working, we need to hard code the path for elixir's "mix"
@@ -369,8 +331,6 @@
 #        self.__run_command("make", cwd="weber");
         #self.__run_command("bash -i -c 'sudo make test'", cwd="weber");
 
->>>>>>> 4169df9a
-
     ##############################################################
     # Frameworks
     ##############################################################
@@ -378,14 +338,9 @@
     #
     # Grails
     #
-<<<<<<< HEAD
-    self.__download("http://dist.springframework.org.s3.amazonaws.com/release/GRAILS/grails-2.4.2.zip")
-    self.__run_command("unzip -o grails-2.4.2.zip")
-=======
-    if not self.__path_exists("grails-2.4.1"):
-        self.__download("http://dist.springframework.org.s3.amazonaws.com/release/GRAILS/grails-2.4.1.zip")
-        self.__run_command("unzip -o grails-2.4.1.zip")
->>>>>>> 4169df9a
+    if not self.__path_exists("grails-2.4.2"):
+        self.__download("http://dist.springframework.org.s3.amazonaws.com/release/GRAILS/grails-2.4.2.zip")
+        self.__run_command("unzip -o grails-2.4.2.zip")
 
     #
     # Play 2
@@ -422,14 +377,9 @@
     #
     # Vert.x
     #
-<<<<<<< HEAD
-    self.__download("http://dl.bintray.com/vertx/downloads/vert.x-2.1.1.tar.gz?direct=true", "vert.x-2.1.1.tar.gz")
-    self.__run_command("tar xzf vert.x-2.1.1.tar.gz")
-=======
-    if not self.__path_exists("vert.x-2.1RC3"):
-        self.__download("http://dl.bintray.com/vertx/downloads/vert.x-2.1RC3.tar.gz?direct=true", "vert.x-2.1RC3.tar.gz")
-        self.__run_command("tar xzf vert.x-2.1RC3.tar.gz")
->>>>>>> 4169df9a
+    if not self.__path_exists("vert.x-2.1.1"):
+        self.__download("http://dl.bintray.com/vertx/downloads/vert.x-2.1.1.tar.gz?direct=true", "vert.x-2.1.1.tar.gz")
+        self.__run_command("tar xzf vert.x-2.1.1.tar.gz")
 
     #
     # Yesod
