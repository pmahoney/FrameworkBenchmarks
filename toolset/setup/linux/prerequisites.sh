#!/bin/bash

set -x
export DEBIAN_FRONTEND=noninteractive

RETCODE=$(fw_exists fwbm_prereqs_installed)
[ ! "$RETCODE" == 0 ] || { \
  echo "Prerequisites installed!"; 
  return 0; 
}


# Use a more recent version of Mongo shell
sudo apt-key adv --keyserver hkp://keyserver.ubuntu.com:80 --recv 7F0CEB10
echo 'deb http://downloads-distro.mongodb.org/repo/ubuntu-upstart dist 10gen' | sudo tee /etc/apt/sources.list.d/mongodb.list

# One -q produces output suitable for logging (mostly hides
# progress indicators)
sudo apt-get -yq update

# WARNING: DONT PUT A SPACE AFTER ANY BACKSLASH OR APT WILL BREAK
sudo apt-get -qqy install -o Dpkg::Options::="--force-confdef" -o Dpkg::Options::="--force-confold" \
  cmake build-essential automake    `# Needed for building code` \
  curl wget unzip                   `# Common tools` \
  software-properties-common        `# Needed for add-apt-repository` \
  git-core mercurial                `# Version control systems` \
  libpcre3 libpcre3-dev libpcrecpp0 `# Regular expression support` \
  libssl-dev libcurl4-openssl-dev   `# SSL libraries` \
  libmysqlclient-dev \
  mongodb-org-shell \
  libsqlite3-dev sqlite3            `# Database libraries` \
  zlib1g-dev python-software-properties \
  libreadline6-dev \
  libbz2-dev \
  libyaml-dev libxml2-dev \
  libxslt-dev libgdbm-dev ncurses-dev  \
  libffi-dev htop libtool bison libevent-dev \
  libgstreamer-plugins-base0.10-0 libgstreamer0.10-0 \
  liborc-0.4-0 libwxbase2.8-0 libwxgtk2.8-0 libgnutls-dev \
  libjson0-dev libmcrypt-dev libicu-dev gettext \
  libpq-dev mlton \
  libjemalloc-dev libluajit-5.1-dev `# Needed by lwan at least` \
  libhiredis-dev                    `# Redis client - Needed by ngx_mruby at least` \
  cloc dstat                        `# Collect resource usage statistics` \
  libsasl2-dev                      `# Needed by mgo for go-mongodb test` \
  llvm-dev                          `# Required for correct Ruby installation` \
  libboost-dev                      `# Silicon relies on boost::lexical_cast.` \
<<<<<<< HEAD
  postgresql-server-dev-9.3         `# Needed by cpoll.`\
=======
>>>>>>> c28f0868
  xdg-utils                         `# Needed by dlang.`

# Install gcc-4.8 and gcc-4.9
sudo add-apt-repository ppa:ubuntu-toolchain-r/test -y
sudo apt-get -yq update
sudo apt-get install -qqy gcc-4.8 g++-4.8 gcc-4.9 g++-4.9

# Stop permanently overwriting people's files just for 
# trying out our software!
RETCODE=$(fw_exists ~/.bash_profile.bak)
[ ! "$RETCODE" == 0 ] || { \
  echo "Backing up your original ~/.bash_profile, ~/.profile, ~/.bashrc"
  mv ~/.bash_profile ~/.bash_profile.bak || true
  mv ~/.profile ~/.profile.bak || true
  mv ~/.bashrc ~/.bashrc.bak || true
}

sudo sh -c "echo '*               -    nofile          65535' >> /etc/security/limits.conf"
sudo sh -c "echo '*            hard    rtprio             99' >> /etc/security/limits.conf"
sudo sh -c "echo '*            soft    rtprio             99' >> /etc/security/limits.conf"

# Sudo in case we don't have permissions on IROOT
sudo touch fwbm_prereqs_installed

# Ensure everyone can see the file
sudo chmod 775 fwbm_prereqs_installed<|MERGE_RESOLUTION|>--- conflicted
+++ resolved
@@ -45,10 +45,7 @@
   libsasl2-dev                      `# Needed by mgo for go-mongodb test` \
   llvm-dev                          `# Required for correct Ruby installation` \
   libboost-dev                      `# Silicon relies on boost::lexical_cast.` \
-<<<<<<< HEAD
   postgresql-server-dev-9.3         `# Needed by cpoll.`\
-=======
->>>>>>> c28f0868
   xdg-utils                         `# Needed by dlang.`
 
 # Install gcc-4.8 and gcc-4.9
