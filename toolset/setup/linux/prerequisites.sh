#!/bin/bash

set -x
export DEBIAN_FRONTEND=noninteractive

RETCODE=$(fw_exists fwbm_prereqs_installed)
[ ! "$RETCODE" == 0 ] || { \
  echo "Prerequisites installed!"; 
  return 0; 
}


# Use a more recent version of Mongo shell
sudo apt-key adv --keyserver hkp://keyserver.ubuntu.com:80 --recv 7F0CEB10
echo 'deb http://downloads-distro.mongodb.org/repo/ubuntu-upstart dist 10gen' | sudo tee /etc/apt/sources.list.d/mongodb.list

# One -q produces output suitable for logging (mostly hides
# progress indicators)
sudo apt-get -yq update
sudo apt-get -yq upgrade -o Dpkg::Options::="--force-confdef" -o Dpkg::Options::="--force-confold"

# WARNING: DONT PUT A SPACE AFTER ANY BACKSLASH OR APT WILL BREAK
<<<<<<< HEAD
sudo apt-get -yq install -o Dpkg::Options::="--force-confdef" -o Dpkg::Options::="--force-confold" \
=======
sudo apt-get -qqy install -o Dpkg::Options::="--force-confdef" -o Dpkg::Options::="--force-confold" \
>>>>>>> 7f0a8201
  cmake build-essential automake    `# Needed for building code` \
  curl wget unzip                   `# Common tools` \
  software-properties-common        `# Needed for add-apt-repository` \
  git-core mercurial                `# Version control systems` \
  libpcre3 libpcre3-dev libpcrecpp0 `# Regular expression support` \
  libssl-dev libcurl4-openssl-dev   `# SSL libraries` \
  libmysqlclient-dev \
  mongodb-org-shell \
  libsqlite3-dev sqlite3            `# Database libraries` \
  zlib1g-dev python-software-properties \
  libreadline6-dev \
  libbz2-dev \
  libyaml-dev libxml2-dev \
  libxslt-dev libgdbm-dev ncurses-dev  \
  libffi-dev htop libtool bison libevent-dev \
  libgstreamer-plugins-base0.10-0 libgstreamer0.10-0 \
  liborc-0.4-0 libwxbase2.8-0 libwxgtk2.8-0 libgnutls-dev \
  libjson0-dev libmcrypt-dev libicu-dev gettext \
  libpq-dev mlton \
  libjemalloc-dev libluajit-5.1-dev `# Needed by lwan at least` \
  libhiredis-dev                    `# Redis client - Needed by ngx_mruby at least` \
  cloc dstat                        `# Collect resource usage statistics`

# Install gcc-4.8
sudo add-apt-repository ppa:ubuntu-toolchain-r/test -y
<<<<<<< HEAD
sudo apt-get -yq update
sudo apt-get install -yq gcc-4.8 g++-4.8
=======
sudo apt-get -y update
sudo apt-get install -qqy gcc-4.8 g++-4.8
>>>>>>> 7f0a8201

# Stop permanently overwriting people's files just for 
# trying out our software!
RETCODE=$(fw_exists ~/.bash_profile.bak)
[ ! "$RETCODE" == 0 ] || { \
  echo "Backing up your original ~/.bash_profile, ~/.profile, ~/.bashrc"
  mv ~/.bash_profile ~/.bash_profile.bak || true
  mv ~/.profile ~/.profile.bak || true
  mv ~/.bashrc ~/.bashrc.bak || true
}

sudo sh -c "echo '*               -    nofile          65535' >> /etc/security/limits.conf"

touch fwbm_prereqs_installed<|MERGE_RESOLUTION|>--- conflicted
+++ resolved
@@ -20,11 +20,7 @@
 sudo apt-get -yq upgrade -o Dpkg::Options::="--force-confdef" -o Dpkg::Options::="--force-confold"
 
 # WARNING: DONT PUT A SPACE AFTER ANY BACKSLASH OR APT WILL BREAK
-<<<<<<< HEAD
-sudo apt-get -yq install -o Dpkg::Options::="--force-confdef" -o Dpkg::Options::="--force-confold" \
-=======
 sudo apt-get -qqy install -o Dpkg::Options::="--force-confdef" -o Dpkg::Options::="--force-confold" \
->>>>>>> 7f0a8201
   cmake build-essential automake    `# Needed for building code` \
   curl wget unzip                   `# Common tools` \
   software-properties-common        `# Needed for add-apt-repository` \
@@ -50,13 +46,8 @@
 
 # Install gcc-4.8
 sudo add-apt-repository ppa:ubuntu-toolchain-r/test -y
-<<<<<<< HEAD
 sudo apt-get -yq update
-sudo apt-get install -yq gcc-4.8 g++-4.8
-=======
-sudo apt-get -y update
 sudo apt-get install -qqy gcc-4.8 g++-4.8
->>>>>>> 7f0a8201
 
 # Stop permanently overwriting people's files just for 
 # trying out our software!
