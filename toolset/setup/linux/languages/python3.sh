--- conflicted
+++ resolved
@@ -3,24 +3,13 @@
 RETCODE=$(fw_exists ${IROOT}/py3.installed)
 [ ! "$RETCODE" == 0 ] || { return 0; }
 
-<<<<<<< HEAD
 fw_get http://www.python.org/ftp/python/3.4.2/Python-3.4.2.tar.xz
 fw_untar Python-3.4.2.tar.xz
 cd Python-3.4.2
 ./configure --prefix=${IROOT}/py3 --disable-shared --quiet
-make -j4 --quiet
-make install --quiet
-=======
-fw_get http://www.python.org/ftp/python/3.4.1/Python-3.4.1.tar.xz
-fw_untar Python-3.4.1.tar.xz
-pre=$(pwd)
-cd Python-3.4.1
-./configure --prefix=${pre}/py3 --disable-shared --quiet
-echo -n "Installing Python 3"
 make -j4 --quiet 2>&1 | tee $IROOT/python3-install.log | awk '{ if (NR%100 == 0) printf "."}'
 make install --quiet 2>&1 | tee -a $IROOT/python3-install.log | awk '{ if (NR%100 == 0) printf "."}'
 cd ..
->>>>>>> 7f0a8201
 
 ln -s ${IROOT}/py3/bin/python3.4m ${IROOT}/py3/bin/python3.4
 ${IROOT}/py3/bin/python3 -m ensurepip -U
