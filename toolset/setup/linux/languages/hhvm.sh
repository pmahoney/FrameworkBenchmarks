--- conflicted
+++ resolved
@@ -5,21 +5,11 @@
   source $IROOT/hhvm.installed
   return 0; }
 
-<<<<<<< HEAD
-wget -O - http://dl.hhvm.com/conf/hhvm.gpg.key | sudo apt-key add -
-=======
-sudo add-apt-repository -y ppa:mapnik/v2.2.0
-#wget -O - http://dl.hhvm.com/conf/hhvm.gpg.key | sudo apt-key add -
 curl -Os http://dl.hhvm.com/conf/hhvm.gpg.key | sudo apt-key add -
->>>>>>> c28f0868
 echo deb http://dl.hhvm.com/ubuntu `lsb_release -sc` main | sudo tee /etc/apt/sources.list.d/hhvm.list
 sudo apt-get update
 sudo apt-get install -y hhvm
 
-<<<<<<< HEAD
-echo -e "" > $IROOT/hhvm.installed
+echo "" > $IROOT/hhvm.installed
 
-source $IROOT/hhvm.installed
-=======
-touch $IROOT/hhvm.installed
->>>>>>> c28f0868
+source $IROOT/hhvm.installed