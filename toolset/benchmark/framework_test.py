from benchmark.fortune_html_parser import FortuneHTMLParser
from setup.linux import setup_util

import importlib
import os
import subprocess
import time
import re
import pprint
import sys
import traceback
import json
import textwrap
import logging
import csv
import shlex

class FrameworkTest:
  ##########################################################################################
  # Class variables
  ##########################################################################################
  headers_template = "-H 'Host: localhost' -H '{accept}' -H 'Connection: keep-alive'"
  headers_full_template = "-H 'Host: localhost' -H '{accept}' -H 'Accept-Language: en-US,en;q=0.5' -H 'User-Agent: Mozilla/5.0 (X11; Linux x86_64) Gecko/20130501 Firefox/30.0 AppleWebKit/600.00 Chrome/30.0.0000.0 Trident/10.0 Safari/600.00' -H 'Cookie: uid=12345678901234567890; __utma=1.1234567890.1234567890.1234567890.1234567890.12; wd=2560x1600' -H 'Connection: keep-alive'"
 
  accept_json = "Accept: application/json,text/html;q=0.9,application/xhtml+xml;q=0.9,application/xml;q=0.8,*/*;q=0.7"
  accept_html = "Accept: text/html,application/xhtml+xml,application/xml;q=0.9,*/*;q=0.8"
  accept_plaintext = "Accept: text/plain,text/html;q=0.9,application/xhtml+xml;q=0.9,application/xml;q=0.8,*/*;q=0.7"

  concurrency_template = """
    
    echo ""
    echo "---------------------------------------------------------"
    echo " Running Primer {name}"
    echo " {wrk} {headers} -d 5 -c 8 --timeout 8 -t 8 \"http://{server_host}:{port}{url}\""
    echo "---------------------------------------------------------"
    echo ""
    {wrk} {headers} -d 5 -c 8 --timeout 8 -t 8 "http://{server_host}:{port}{url}"
    sleep 5
    
    echo ""
    echo "---------------------------------------------------------"
    echo " Running Warmup {name}"
    echo " {wrk} {headers} -d {duration} -c {max_concurrency} --timeout {max_concurrency} -t {max_threads} \"http://{server_host}:{port}{url}\""
    echo "---------------------------------------------------------"
    echo ""
    {wrk} {headers} -d {duration} -c {max_concurrency} --timeout {max_concurrency} -t {max_threads} "http://{server_host}:{port}{url}"
    sleep 5

    echo ""
    echo "---------------------------------------------------------"
    echo " Synchronizing time"
    echo "---------------------------------------------------------"
    echo ""
    ntpdate -s pool.ntp.org

    for c in {interval}
    do
      echo ""
      echo "---------------------------------------------------------"
      echo " Concurrency: $c for {name}"
      echo " {wrk} {headers} -d {duration} -c $c --timeout $c -t $(($c>{max_threads}?{max_threads}:$c)) \"http://{server_host}:{port}{url}\" -s ~/pipeline.lua -- {pipeline}"
      echo "---------------------------------------------------------"
      echo ""
      STARTTIME=$(date +"%s")
      {wrk} {headers} -d {duration} -c $c --timeout $c -t "$(($c>{max_threads}?{max_threads}:$c))" http://{server_host}:{port}{url} -s ~/pipeline.lua -- {pipeline}
      echo "STARTTIME $STARTTIME"
      echo "ENDTIME $(date +"%s")"
      sleep 2
    done
  """

  query_template = """
    
    echo ""
    echo "---------------------------------------------------------"
    echo " Running Primer {name}"
    echo " wrk {headers} -d 5 -c 8 --timeout 8 -t 8 \"http://{server_host}:{port}{url}2\""
    echo "---------------------------------------------------------"
    echo ""
    wrk {headers} -d 5 -c 8 --timeout 8 -t 8 "http://{server_host}:{port}{url}2"
    sleep 5
    
    echo ""
    echo "---------------------------------------------------------"
    echo " Running Warmup {name}"
    echo " wrk {headers} -d {duration} -c {max_concurrency} --timeout {max_concurrency} -t {max_threads} \"http://{server_host}:{port}{url}2\""
    echo "---------------------------------------------------------"
    echo ""
    wrk {headers} -d {duration} -c {max_concurrency} --timeout {max_concurrency} -t {max_threads} "http://{server_host}:{port}{url}2"
    sleep 5

    echo ""
    echo "---------------------------------------------------------"
    echo " Synchronizing time"
    echo "---------------------------------------------------------"
    echo ""
    ntpdate -s pool.ntp.org

    for c in {interval}
    do
      echo ""
      echo "---------------------------------------------------------"
      echo " Queries: $c for {name}"
      echo " wrk {headers} -d {duration} -c {max_concurrency} --timeout {max_concurrency} -t {max_threads} \"http://{server_host}:{port}{url}$c\""
      echo "---------------------------------------------------------"
      echo ""
      STARTTIME=$(date +"%s")
      wrk {headers} -d {duration} -c {max_concurrency} --timeout {max_concurrency} -t {max_threads} "http://{server_host}:{port}{url}$c"
      echo "STARTTIME $STARTTIME"
      echo "ENDTIME $(date +"%s")"
      sleep 2
    done
  """

  language = None
  platform = None
  webserver = None
  classification = None
  database = None
  approach = None
  orm = None
  framework = None
  os = None
  database_os = None
  display_name = None
  notes = None
  versus = None

  ############################################################
  # Test Variables
  ############################################################
  JSON = "json"
  DB = "db"
  QUERY = "query"
  FORTUNE = "fortune"
  UPDATE = "update"
  PLAINTEXT = "plaintext"

  ##########################################################################################
  # Public Methods
  ##########################################################################################


  ############################################################
  # Validates the jsonString is a JSON object with a 'message'
  # key with the value "hello, world!" (case-insensitive).
  ############################################################
  def validateJson(self, jsonString, out, err):
    err_str = ""
    try:
      obj = {k.lower(): v for k,v in json.loads(jsonString).items()}
      if "message" not in obj:
        err_str += "Expected key 'message' to be in JSON string "
      if  obj["message"].lower() == "hello, world!":
        err_str += "Message was '{message}', should have been 'Hello, World!' ".format(message=obj["message"])
    except:
      err_str += "Got exception when trying to validate the JSON test: {exception}".format(exception=sys.exc_info()[0:2])
    return (True, ) if len(err_str) == 0 else (False, err_str)

  ############################################################
  # Validates the jsonString is a JSON object that has an "id"
  # and a "randomNumber" key, and that both keys map to 
  # integers.
  ############################################################
  def validateDb(self, jsonString, out, err):
    err_str = ""
    try:
      obj = {k.lower(): v for k,v in json.loads(jsonString).items()}

      # We are allowing the single-object array for the DB 
      # test for now, but will likely remove this later.
      if type(obj) == list:
        obj = obj[0]

      if "id" not in obj or "randomnumber" not in obj:
        err_str += "Expected keys id and randomNumber to be in JSON string. "
        return (False, err_str)

      # This will error out of the value could not parsed to a
      # float (this will work with ints, but it will turn them
      # into their float equivalent; i.e. "123" => 123.0)
      id_ret_val = True
      try:
        if not isinstance(float(obj["id"]), float):
          id_ret_val=False
      except:
        id_ret_val=False
      if not id_ret_val:
        err_str += "Expected id to be type int or float, got '{rand}' ".format(rand=obj["randomnumber"])
      random_num_ret_val = True
      try:
        if not isinstance(float(obj["randomnumber"]), float):
          random_num_ret_val=False
      except:
        random_num_ret_val=False
      if not random_num_ret_val:
        err_str += "Expected id to be type int or float, got '{rand}' ".format(rand=obj["randomnumber"])
      return id_ret_val and random_num_ret_val
    except:
      err_str += "Got exception when trying to validate the db test: {exception}".format(exception=sys.exc_info()[0:2])
    return (True, ) if len(err_str) == 0 else (False, err_str)

  def validateDbStrict(self, jsonString, out, err):
    err_str = ""
    try:
      obj = {k.lower(): v for k,v in json.loads(jsonString).items()}

      # This will error out of the value could not parsed to a
      # float (this will work with ints, but it will turn them
      # into their float equivalent; i.e. "123" => 123.0)
      id_ret_val = True
      try:
        if not isinstance(float(obj["id"]), float):
          id_ret_val=False
      except:
        id_ret_val=False
      if not id_ret_val:
        err_str += "Expected id to be type int or float, got '{rand}' ".format(rand=obj["randomnumber"])
      random_num_ret_val = True
      try:
        if not isinstance(float(obj["randomnumber"]), float):
          random_num_ret_val=False
      except:
        random_num_ret_val=False
      if not random_num_ret_val:
        err_str += "Expected id to be type int or float, got '{rand}' ".format(rand=obj["randomnumber"])
      return id_ret_val and random_num_ret_val
    except:
      err_str += "Got exception when trying to validate the db test: {exception}".format(exception=sys.exc_info()[0:2])
    return (True, ) if len(err_str) == 0 else (False, err_str)


  ############################################################
  # Validates the jsonString is an array with a length of
  # 2, that each entry in the array is a JSON object, that
  # each object has an "id" and a "randomNumber" key, and that
  # both keys map to integers.
  ############################################################
  def validateQuery(self, jsonString, out, err):
    err_str = ""
    try:
      arr = [{k.lower(): v for k,v in d.items()} for d in json.loads(jsonString)]
      if len(arr) != 2:
        err_str += "Expected array of length 2. Got length {length}. ".format(length=len(arr))
      for obj in arr:
        id_ret_val = True
        random_num_ret_val = True
        if "id" not in obj or "randomnumber" not in obj:
          err_str += "Expected keys id and randomNumber to be in JSON string. "
          break
        try:
          if not isinstance(float(obj["id"]), float):
            id_ret_val=False
        except:
          id_ret_val=False
        if not id_ret_val:
          err_str += "Expected id to be type int or float, got '{rand}' ".format(rand=obj["randomnumber"])
        try:
          if not isinstance(float(obj["randomnumber"]), float):
            random_num_ret_val=False
        except:
          random_num_ret_val=False
        if not random_num_ret_val:
          err_str += "Expected randomNumber to be type int or float, got '{rand}' ".format(rand=obj["randomnumber"])
    except:
      err_str += "Got exception when trying to validate the query test: {exception}".format(exception=sys.exc_info()[0:2])
    return (True, ) if len(err_str) == 0 else (False, err_str)

  ############################################################
  # Validates the jsonString is an array with a length of
  # 1, that each entry in the array is a JSON object, that
  # each object has an "id" and a "randomNumber" key, and that
  # both keys map to integers.
  ############################################################
  def validateQueryOneOrLess(self, jsonString, out, err):
    err_str = ""
    try:
      json_load = json.loads(jsonString)
      if isinstance(json_load, list):
        err_str += "Expected JSON object, got JSON array. " 
        return (False, err_str)
      arr = {k.lower(): v for k,v in json_string.items()}

      for obj in arr:
        id_ret_val = True
        random_num_ret_val = True
        if "id" not in obj or "randomnumber" not in obj:
          err_str += "Expected keys id and randomNumber to be in JSON string. "
          continue
        try:
          if not isinstance(float(obj["id"]), float):
            id_ret_val=False
        except:
          id_ret_val=False
        if not id_ret_val:
          err_str += "Expected id to be type int or float, got '{rand}'. ".format(rand=obj["randomnumber"])
        try:
          if not isinstance(float(obj["randomnumber"]), float):
            random_num_ret_val=False
        except:
          random_num_ret_val=False
        if not random_num_ret_val:
          err_str += "Expected randomNumber to be type int or float, got '{rand}'. ".format(rand=obj["randomnumber"])
          ret_val = False
      return ret_val
    except:
      err_str += "Got exception when trying to validate the query test: {exception} ".format(exception=sys.exc_info()[0:2])
    return (True, ) if len(err_str) == 0 else (False, err_str)

  ############################################################
  # Validates the jsonString is an array with a length of
  # 500, that each entry in the array is a JSON object, that
  # each object has an "id" and a "randomNumber" key, and that
  # both keys map to integers.
  ############################################################
  def validateQueryFiveHundredOrMore(self, jsonString, out, err):
    err_str = ""
    try:
      arr = {k.lower(): v for k,v in json.loads(jsonString).items()}

      if len(arr) != 500:
        err_str += "Expected array of length 500. Got length {length}. ".format(length=len(arr))
        return False

      for obj in arr:
        id_ret_val = True
        random_num_ret_val = True
        if "id" not in obj or "randomnumber" not in obj:
          err_str += "Expected keys id and randomNumber to be in JSON string. "
          break
        try:
          if not isinstance(float(obj["id"]), float):
            id_ret_val=False
        except:
          id_ret_val=False
        if not id_ret_val:
          err_str += "Expected id to be type int or float, got '{rand}'. ".format(rand=obj["randomnumber"])
        try:
          if not isinstance(float(obj["randomnumber"]), float):
            random_num_ret_val=False
        except:
          random_num_ret_val=False
        if not random_num_ret_val:
          err_str += "Expected randomNumber to be type int or float, got '{rand}'. ".format(rand=obj["randomnumber"])
    except:
      err_str += "Got exception when trying to validate the query test: {exception} ".format(exception=sys.exc_info()[0:2])
    return (True, ) if len(err_str) == 0 else (False, err_str)

  ############################################################
  # Parses the given HTML string and asks a FortuneHTMLParser
  # whether the parsed string is a valid fortune return.
  ############################################################
  def validateFortune(self, htmlString, out, err):
    err_str = ""
    try:
      parser = FortuneHTMLParser()
      parser.feed(htmlString)

      return parser.isValidFortune()
    except:
      print "Got exception when trying to validate the fortune test: {exception} ".format(exception=sys.exc_info()[0:2])
    return False

  ############################################################
  # Validates the jsonString is an array with a length of
  # 2, that each entry in the array is a JSON object, that
  # each object has an "id" and a "randomNumber" key, and that
  # both keys map to integers.
  ############################################################
  def validateUpdate(self, jsonString, out, err):
    err_str = ""
    try:
      arr = [{k.lower(): v for k,v in d.items()} for d in json.loads(jsonString)]
      ret_val = True
      if len(arr) != 2:
        err_str += "Expected array of length 2. Got length {length}.\n".format(length=len(arr))
      for obj in arr:
        id_ret_val = True
        random_num_ret_val = True
        if "id" not in obj or "randomnumber" not in obj:
          err_str += "Expected keys id and randomNumber to be in JSON string.\n"
          return False
        try:
          if not isinstance(float(obj["id"]), float):
            id_ret_val=False
        except:
          id_ret_val=False
        if not id_ret_val:
          err_str += "Expected id to be type int or float, got '{rand}'.\n".format(rand=obj["randomnumber"])
        try:
          if not isinstance(float(obj["randomnumber"]), float):
            random_num_ret_val=False
        except:
          random_num_ret_val=False
        if not random_num_ret_val:
          err_str += "Expected randomNumber to be type int or float, got '{rand}'.\n".format(rand=obj["randomnumber"])
    except:
      err_str += "Got exception when trying to validate the update test: {exception}\n".format(exception=sys.exc_info()[0:2])
    return (True, ) if len(err_str) == 0 else (False, err_str)

  ############################################################
  #
  ############################################################
  def validatePlaintext(self, jsonString, out, err):
    err_str = ""
    try:
      if not jsonString.lower().strip() == "hello, world!":
        err_str += "Expected 'Hello, World!', got '{message}'.\n".format(message=jsonString.strip())
    except:
      err_str += "Got exception when trying to validate the plaintext test: {exception}\n".format(exception=sys.exc_info()[0:2])
    return (True, ) if len(err_str) == 0 else (False, err_str)

  ############################################################
  # start(benchmarker)
  # Start the test using it's setup file
  ############################################################
  def start(self, out, err):
    # Load profile for this installation
    profile="%s/bash_profile.sh" % self.directory
    if not os.path.exists(profile):
      logging.warning("Framework %s does not have a bash_profile" % self.name)
      profile="$FWROOT/config/benchmark_profile"
    
    set_iroot="export IROOT=%s" % self.install_root
    setup_util.replace_environ(config=profile, command=set_iroot)

    return self.setup_module.start(self.benchmarker, out, err)
  ############################################################
  # End start
  ############################################################

  ############################################################
  # stop(benchmarker)
  # Stops the test using it's setup file
  ############################################################
  def stop(self, out, err):
    return self.setup_module.stop(out, err)
  ############################################################
  # End stop
  ############################################################

  ############################################################
  # verify_urls
  # Verifys each of the URLs for this test. THis will sinply 
  # curl the URL and check for it's return status. 
  # For each url, a flag will be set on this object for whether
  # or not it passed
  # Returns True if all verifications succeeded
  ############################################################
  def verify_urls(self, out, err):
    result = True

    # JSON
    if self.runTests[self.JSON]:
      out.write(textwrap.dedent("""
        -----------------------------------------------------
          VERIFYING JSON ({url})
        -----------------------------------------------------
        """.format(url = self.json_url)))
      out.flush()

      url = self.benchmarker.generate_url(self.json_url, self.port)
      output = self.__curl_url(url, self.JSON, out, err)
      out.write("VALIDATING JSON ... ")
      if self.validateJson(output, out, err):
        self.json_url_passed = True
        out.write("PASS\n\n")
      else:
        self.json_url_passed = False
<<<<<<< HEAD
        out.write("FAIL\n\n")
        result = False
=======
        out.write("\nFAIL\n\n" + ret_tuple[1])
>>>>>>> 772d85aa
      out.flush

    # DB
    if self.runTests[self.DB]:
      out.write(textwrap.dedent("""
        -----------------------------------------------------
          VERIFYING DB ({url})
        -----------------------------------------------------
        """.format(url = self.db_url)))
      out.flush()

      url = self.benchmarker.generate_url(self.db_url, self.port)
      output = self.__curl_url(url, self.DB, out, err)
      if self.validateDb(output, out, err):
        self.db_url_passed = True
      else:
        self.db_url_passed = False
      if self.validateDbStrict(output, out, err):
        self.db_url_warn = False
      else:
        self.db_url_warn = True

      out.write("VALIDATING DB ... ")
      if self.db_url_passed:
        out.write("PASS")
        if self.db_url_warn:
          out.write(" (with warnings)")
        out.write("\n\n")
      else:
<<<<<<< HEAD
        out.write("FAIL\n\n")
        result = False
=======
        out.write("\nFAIL\n\n" + ret_tuple[1])
>>>>>>> 772d85aa
      out.flush

    # Query
    if self.runTests[self.QUERY]:
      out.write(textwrap.dedent("""
        -----------------------------------------------------
          VERIFYING QUERY ({url})
        -----------------------------------------------------
        """.format(url=self.query_url+"2")))
      out.flush()

      url = self.benchmarker.generate_url(self.query_url + "2", self.port)
      output = self.__curl_url(url, self.QUERY, out, err)
      ret_tuple = self.validateQuery(output, out, err)
      if ret_tuple[0]:
        self.query_url_passed = True
        out.write(self.query_url + "2 - PASS\n\n")
      else:
        self.query_url_passed = False
        out.write(self.query_url + "2 - FAIL\n\n" + ret_tuple[1])
      out.write("-----------------------------------------------------\n\n")
      out.flush()

      self.query_url_warn = False
      url2 = self.benchmarker.generate_url(self.query_url + "0", self.port)
      output2 = self.__curl_url(url2, self.QUERY, out, err)
      ret_tuple = self.validateQueryOneOrLess(output2, out, err)
      if not ret_tuple[0]:
        self.query_url_warn = True
        out.write(self.query_url + "0 - WARNING\n\n" + ret_tuple[1])
      else:
        out.write(self.query_url + "0 - PASS\n\n")
      out.write("-----------------------------------------------------\n\n")
      out.flush()

      url3 = self.benchmarker.generate_url(self.query_url + "foo", self.port)
      output3 = self.__curl_url(url3, self.QUERY, out, err)
      ret_tuple = self.validateQueryOneOrLess(output3, out, err)
      if not ret_tuple[0]:
        self.query_url_warn = True
        out.write(self.query_url + "foo - WARNING\n\n" + ret_tuple[1])
      else:
        out.write(self.query_url + "foo - PASS\n\n")
      out.write("-----------------------------------------------------\n\n")
      out.flush()

      url4 = self.benchmarker.generate_url(self.query_url + "501", self.port)
      output4 = self.__curl_url(url4, self.QUERY, out, err)
      ret_tuple = self.validateQueryFiveHundredOrMore(output4, out, err)
      if not ret_tuple[0]:
        self.query_url_warn = True
        out.write(self.query_url + "501 - WARNING\n\n" + ret_tuple[1])
      else:
        out.write(self.query_url + "501 - PASS\n\n")
      out.write("-----------------------------------------------------\n\n\n")
      out.flush()

      out.write("VALIDATING QUERY ... ")
      if self.query_url_passed:
        out.write("PASS")
        if self.query_url_warn:
          out.write(" (with warnings)")
        out.write("\n\n")
      else:
<<<<<<< HEAD
        out.write("FAIL\n\n")
        result = False
=======
        out.write("\nFAIL\n\n" + ret_tuple[1])
>>>>>>> 772d85aa
      out.flush

    # Fortune
    if self.runTests[self.FORTUNE]:
      out.write(textwrap.dedent("""
        -----------------------------------------------------
          VERIFYING FORTUNE ({url})
        -----------------------------------------------------
        """.format(url = self.fortune_url)))
      out.flush()

      url = self.benchmarker.generate_url(self.fortune_url, self.port)
      output = self.__curl_url(url, self.FORTUNE, out, err)
      out.write("VALIDATING FORTUNE ... ")
      if self.validateFortune(output, out, err):
        self.fortune_url_passed = True
        out.write("PASS\n\n")
      else:
        self.fortune_url_passed = False
<<<<<<< HEAD
        out.write("FAIL\n\n")
        result = False
=======
        out.write("\nFAIL\n\n")
>>>>>>> 772d85aa
      out.flush

    # Update
    if self.runTests[self.UPDATE]:
      out.write(textwrap.dedent("""
        -----------------------------------------------------
          VERIFYING UPDATE ({url})
        -----------------------------------------------------
        """.format(url = self.update_url)))
      out.flush()

      url = self.benchmarker.generate_url(self.update_url + "2", self.port)
      output = self.__curl_url(url, self.UPDATE, out, err)
      out.write("VALIDATING UPDATE ... ")
      if self.validateUpdate(output, out, err):
        self.update_url_passed = True
        out.write("PASS\n\n")
      else:
        self.update_url_passed = False
<<<<<<< HEAD
        out.write("FAIL\n\n")
        result = False
=======
        out.write("\nFAIL\n\n" + ret_tuple[1])
>>>>>>> 772d85aa
      out.flush

    # plaintext
    if self.runTests[self.PLAINTEXT]:
      out.write(textwrap.dedent("""
        -----------------------------------------------------
          VERIFYING PLAINTEXT ({url})
        -----------------------------------------------------
        """.format(url = self.plaintext_url)))
      out.flush()

      url = self.benchmarker.generate_url(self.plaintext_url, self.port)
      output = self.__curl_url(url, self.PLAINTEXT, out, err)
      out.write("VALIDATING PLAINTEXT ... ")
      ret_tuple = self.validatePlaintext(output, out, err)
      print ret_tuple
      if ret_tuple[0]:
        self.plaintext_url_passed = True
        out.write("PASS\n\n")
      else:
        self.plaintext_url_passed = False
<<<<<<< HEAD
        out.write("FAIL\n\n")
        result = False
=======
        out.write(ret_tuple[1] + "\nFAIL\n\n")
>>>>>>> 772d85aa
      out.flush

    return result
  ############################################################
  # End verify_urls
  ############################################################

  ############################################################
  # contains_type(type)
  # true if this test contains an implementation of the given 
  # test type (json, db, etc.)
  ############################################################
  def contains_type(self, type):
    try:
      if type == self.JSON and self.json_url is not None:
        return True
      if type == self.DB and self.db_url is not None:
        return True
      if type == self.QUERY and self.query_url is not None:
        return True
      if type == self.FORTUNE and self.fortune_url is not None:
        return True
      if type == self.UPDATE and self.update_url is not None:
        return True
      if type == self.PLAINTEXT and self.plaintext_url is not None:
        return True
    except AttributeError:
      pass
      
    return False
  ############################################################
  # End stop
  ############################################################

  ############################################################
  # benchmark
  # Runs the benchmark for each type of test that it implements
  # JSON/DB/Query.
  ############################################################
  def benchmark(self, out, err):
    # JSON
    if self.runTests[self.JSON]:
      try:
        out.write("BENCHMARKING JSON ... ") 
        out.flush()
        results = None
        output_file = self.benchmarker.output_file(self.name, self.JSON)
        if not os.path.exists(output_file):
          with open(output_file, 'w'):
            # Simply opening the file in write mode should create the empty file.
            pass
        if self.json_url_passed:
          remote_script = self.__generate_concurrency_script(self.json_url, self.port, self.accept_json)
          self.__begin_logging(self.JSON)
          self.__run_benchmark(remote_script, output_file, err)
          self.__end_logging()
        results = self.__parse_test(self.JSON)
        print results
        self.benchmarker.report_results(framework=self, test=self.JSON, results=results['results'])
        out.write( "Complete\n" )
        out.flush()
      except AttributeError:
        pass

    # DB
    if self.runTests[self.DB]:
      try:
        out.write("BENCHMARKING DB ... ") 
        out.flush()
        results = None
        output_file = self.benchmarker.output_file(self.name, self.DB)
        warning_file = self.benchmarker.warning_file(self.name, self.DB)
        if not os.path.exists(output_file):
          with open(output_file, 'w'):
            # Simply opening the file in write mode should create the empty file.
            pass
        if self.db_url_warn:
          with open(warning_file, 'w'):
            pass
        if self.db_url_passed:
          remote_script = self.__generate_concurrency_script(self.db_url, self.port, self.accept_json)
          self.__begin_logging(self.DB)
          self.__run_benchmark(remote_script, output_file, err)
          self.__end_logging()
        results = self.__parse_test(self.DB)
        self.benchmarker.report_results(framework=self, test=self.DB, results=results['results'])
        out.write( "Complete\n" )
      except AttributeError:
        pass

    # Query
    if self.runTests[self.QUERY]:
      try:
        out.write("BENCHMARKING Query ... ")
        out.flush()
        results = None
        output_file = self.benchmarker.output_file(self.name, self.QUERY)
        warning_file = self.benchmarker.warning_file(self.name, self.QUERY)
        if not os.path.exists(output_file):
          with open(output_file, 'w'):
            # Simply opening the file in write mode should create the empty file.
            pass
        if self.query_url_warn:
          with open(warning_file, 'w'):
            pass
        if self.query_url_passed:
          remote_script = self.__generate_query_script(self.query_url, self.port, self.accept_json)
          self.__begin_logging(self.QUERY)
          self.__run_benchmark(remote_script, output_file, err)
          self.__end_logging()
        results = self.__parse_test(self.QUERY)
        self.benchmarker.report_results(framework=self, test=self.QUERY, results=results['results'])
        out.write( "Complete\n" )
        out.flush()
      except AttributeError:
        pass

    # fortune
    if self.runTests[self.FORTUNE]:
      try:
        out.write("BENCHMARKING Fortune ... ") 
        out.flush()
        results = None
        output_file = self.benchmarker.output_file(self.name, self.FORTUNE)
        if not os.path.exists(output_file):
          with open(output_file, 'w'):
            # Simply opening the file in write mode should create the empty file.
            pass
        if self.fortune_url_passed:
          remote_script = self.__generate_concurrency_script(self.fortune_url, self.port, self.accept_html)
          self.__begin_logging(self.FORTUNE)
          self.__run_benchmark(remote_script, output_file, err)
          self.__end_logging()
        results = self.__parse_test(self.FORTUNE)
        self.benchmarker.report_results(framework=self, test=self.FORTUNE, results=results['results'])
        out.write( "Complete\n" )
        out.flush()
      except AttributeError:
        pass

    # update
    if self.runTests[self.UPDATE]:
      try:
        out.write("BENCHMARKING Update ... ") 
        out.flush()
        results = None
        output_file = self.benchmarker.output_file(self.name, self.UPDATE)
        if not os.path.exists(output_file):
          with open(output_file, 'w'):
            # Simply opening the file in write mode should create the empty file.
            pass
        if self.update_url_passed:
          remote_script = self.__generate_query_script(self.update_url, self.port, self.accept_json)
          self.__begin_logging(self.UPDATE)
          self.__run_benchmark(remote_script, output_file, err)
          self.__end_logging()
        results = self.__parse_test(self.UPDATE)
        self.benchmarker.report_results(framework=self, test=self.UPDATE, results=results['results'])
        out.write( "Complete\n" )
        out.flush()
      except AttributeError:
        pass

    # plaintext
    if self.runTests[self.PLAINTEXT]:
      try:
        out.write("BENCHMARKING Plaintext ... ")
        out.flush()
        results = None
        output_file = self.benchmarker.output_file(self.name, self.PLAINTEXT)
        if not os.path.exists(output_file):
          with open(output_file, 'w'):
            # Simply opening the file in write mode should create the empty file.
            pass
        if self.plaintext_url_passed:
          remote_script = self.__generate_concurrency_script(self.plaintext_url, self.port, self.accept_plaintext, wrk_command="wrk", intervals=[256,1024,4096,16384], pipeline="16")
          self.__begin_logging(self.PLAINTEXT)
          self.__run_benchmark(remote_script, output_file, err)
          self.__end_logging()
        results = self.__parse_test(self.PLAINTEXT)
        self.benchmarker.report_results(framework=self, test=self.PLAINTEXT, results=results['results'])
        out.write( "Complete\n" )
        out.flush()
      except AttributeError:
        traceback.print_exc()
        pass

  ############################################################
  # End benchmark
  ############################################################
  
  ############################################################
  # parse_all
  # Method meant to be run for a given timestamp
  ############################################################
  def parse_all(self):
    # JSON
    if os.path.exists(self.benchmarker.get_output_file(self.name, self.JSON)):
      results = self.__parse_test(self.JSON)
      self.benchmarker.report_results(framework=self, test=self.JSON, results=results['results'])
    
    # DB
    if os.path.exists(self.benchmarker.get_output_file(self.name, self.DB)):
      results = self.__parse_test(self.DB)
      self.benchmarker.report_results(framework=self, test=self.DB, results=results['results'])
    
    # Query
    if os.path.exists(self.benchmarker.get_output_file(self.name, self.QUERY)):
      results = self.__parse_test(self.QUERY)
      self.benchmarker.report_results(framework=self, test=self.QUERY, results=results['results'])

    # Fortune
    if os.path.exists(self.benchmarker.get_output_file(self.name, self.FORTUNE)):
      results = self.__parse_test(self.FORTUNE)
      self.benchmarker.report_results(framework=self, test=self.FORTUNE, results=results['results'])

    # Update
    if os.path.exists(self.benchmarker.get_output_file(self.name, self.UPDATE)):
      results = self.__parse_test(self.UPDATE)
      self.benchmarker.report_results(framework=self, test=self.UPDATE, results=results['results'])

    # Plaintext
    if os.path.exists(self.benchmarker.get_output_file(self.name, self.PLAINTEXT)):
      results = self.__parse_test(self.PLAINTEXT)
      self.benchmarker.report_results(framework=self, test=self.PLAINTEXT, results=results['results'])
  ############################################################
  # End parse_all
  ############################################################

  ############################################################
  # __parse_test(test_type)
  ############################################################
  def __parse_test(self, test_type):
    try:
      results = dict()
      results['results'] = []
      
      if os.path.exists(self.benchmarker.get_output_file(self.name, test_type)):
        with open(self.benchmarker.output_file(self.name, test_type)) as raw_data:
          is_warmup = True
          rawData = None
          for line in raw_data:

            if "Queries:" in line or "Concurrency:" in line:
              is_warmup = False
              rawData = None
              continue
            if "Warmup" in line or "Primer" in line:
              is_warmup = True
              continue

            if not is_warmup:
              if rawData == None:
                rawData = dict()
                results['results'].append(rawData)

              #if "Requests/sec:" in line:
              #  m = re.search("Requests/sec:\s+([0-9]+)", line)
              #  rawData['reportedResults'] = m.group(1)
                
              # search for weighttp data such as succeeded and failed.
              if "Latency" in line:
                m = re.findall("([0-9]+\.*[0-9]*[us|ms|s|m|%]+)", line)
                if len(m) == 4:
                  rawData['latencyAvg'] = m[0]
                  rawData['latencyStdev'] = m[1]
                  rawData['latencyMax'] = m[2]
              #    rawData['latencyStdevPercent'] = m[3]
              
              #if "Req/Sec" in line:
              #  m = re.findall("([0-9]+\.*[0-9]*[k|%]*)", line)
              #  if len(m) == 4:
              #    rawData['requestsAvg'] = m[0]
              #    rawData['requestsStdev'] = m[1]
              #    rawData['requestsMax'] = m[2]
              #    rawData['requestsStdevPercent'] = m[3]
                
              #if "requests in" in line:
              #  m = re.search("requests in ([0-9]+\.*[0-9]*[ms|s|m|h]+)", line)
              #  if m != None: 
              #    # parse out the raw time, which may be in minutes or seconds
              #    raw_time = m.group(1)
              #    if "ms" in raw_time:
              #      rawData['total_time'] = float(raw_time[:len(raw_time)-2]) / 1000.0
              #    elif "s" in raw_time:
              #      rawData['total_time'] = float(raw_time[:len(raw_time)-1])
              #    elif "m" in raw_time:
              #      rawData['total_time'] = float(raw_time[:len(raw_time)-1]) * 60.0
              #    elif "h" in raw_time:
              #      rawData['total_time'] = float(raw_time[:len(raw_time)-1]) * 3600.0
             
              if "requests in" in line:
                m = re.search("([0-9]+) requests in", line)
                if m != None: 
                  rawData['totalRequests'] = int(m.group(1))
              
              if "Socket errors" in line:
                if "connect" in line:
                  m = re.search("connect ([0-9]+)", line)
                  rawData['connect'] = int(m.group(1))
                if "read" in line:
                  m = re.search("read ([0-9]+)", line)
                  rawData['read'] = int(m.group(1))
                if "write" in line:
                  m = re.search("write ([0-9]+)", line)
                  rawData['write'] = int(m.group(1))
                if "timeout" in line:
                  m = re.search("timeout ([0-9]+)", line)
                  rawData['timeout'] = int(m.group(1))
              
              if "Non-2xx" in line:
                m = re.search("Non-2xx or 3xx responses: ([0-9]+)", line)
                if m != None: 
                  rawData['5xx'] = int(m.group(1))
              if "STARTTIME" in line:
                m = re.search("[0-9]+", line)
                rawData["startTime"] = int(m.group(0))
              if "ENDTIME" in line:
                m = re.search("[0-9]+", line)
                rawData["endTime"] = int(m.group(0))
                stats = self.__parse_stats(test_type, rawData["startTime"], rawData["endTime"], 1)
                with open(self.benchmarker.stats_file(self.name, test_type) + ".json", "w") as stats_file:
                  json.dump(stats, stats_file)
              

      return results
    except IOError:
      return None
  ############################################################
  # End benchmark
  ############################################################

  ##########################################################################################
  # Private Methods
  ##########################################################################################

  ############################################################
  # __run_benchmark(script, output_file)
  # Runs a single benchmark using the script which is a bash 
  # template that uses weighttp to run the test. All the results
  # outputed to the output_file.
  ############################################################
  def __run_benchmark(self, script, output_file, err):
    with open(output_file, 'w') as raw_file:
	  
      p = subprocess.Popen(self.benchmarker.client_ssh_string.split(" "), stdin=subprocess.PIPE, stdout=raw_file, stderr=err)
      p.communicate(script)
      err.flush()
  ############################################################
  # End __run_benchmark
  ############################################################

  ############################################################
  # __generate_concurrency_script(url, port)
  # Generates the string containing the bash script that will
  # be run on the client to benchmark a single test. This
  # specifically works for the variable concurrency tests (JSON
  # and DB)
  ############################################################
  def __generate_concurrency_script(self, url, port, accept_header, wrk_command="wrk", intervals=[], pipeline=""):
    if len(intervals) == 0:
      intervals = self.benchmarker.concurrency_levels
    headers = self.__get_request_headers(accept_header)
    return self.concurrency_template.format(max_concurrency=self.benchmarker.max_concurrency, 
      max_threads=self.benchmarker.max_threads, name=self.name, duration=self.benchmarker.duration, 
      interval=" ".join("{}".format(item) for item in intervals), 
      server_host=self.benchmarker.server_host, port=port, url=url, headers=headers, wrk=wrk_command,
      pipeline=pipeline)
  ############################################################
  # End __generate_concurrency_script
  ############################################################

  ############################################################
  # __generate_query_script(url, port)
  # Generates the string containing the bash script that will
  # be run on the client to benchmark a single test. This
  # specifically works for the variable query tests (Query)
  ############################################################
  def __generate_query_script(self, url, port, accept_header):
    headers = self.__get_request_headers(accept_header)
    return self.query_template.format(max_concurrency=self.benchmarker.max_concurrency, 
      max_threads=self.benchmarker.max_threads, name=self.name, duration=self.benchmarker.duration, 
      interval=" ".join("{}".format(item) for item in self.benchmarker.query_intervals), 
      server_host=self.benchmarker.server_host, port=port, url=url, headers=headers)
  ############################################################
  # End __generate_query_script
  ############################################################

  ############################################################
  # __get_request_headers(accept_header)
  # Generates the complete HTTP header string
  ############################################################
  def __get_request_headers(self, accept_header):
    return self.headers_template.format(accept=accept_header)
  ############################################################
  # End __format_request_headers
  ############################################################

  ############################################################
  # __curl_url
  # Dump HTTP response and headers. Throw exception if there
  # is an HTTP error.
  ############################################################
  def __curl_url(self, url, testType, out, err):
    output = None
    try:
      # Use -m 15 to make curl stop trying after 15sec.
      # Use -i to output response with headers.
      # Don't use -f so that the HTTP response code is ignored.
      # Use --stderr - to redirect stderr to stdout so we get
      # error output for sure in stdout.
      # Use -sS to hide progress bar, but show errors.
      subprocess.check_call(["curl", "-m", "15", "-i", "-sS", url], stderr=err, stdout=out)
      # HTTP output may not end in a newline, so add that here.
      out.write( "\n\n" )
      out.flush()
      err.flush()

      # We need to get the respond body from the curl and return it.
      p = subprocess.Popen(["curl", "-m", "15", "-s", url], stdout=subprocess.PIPE)
      output = p.communicate()
    except:
      pass

    if output:
      # We have the response body - return it
      return output[0]
  ##############################################################
  # End __curl_url
  ##############################################################

  def requires_database(self):
      """Returns True/False if this test requires a database"""
      return (self.contains_type(self.FORTUNE) or 
              self.contains_type(self.DB) or 
              self.contains_type(self.QUERY) or
              self.contains_type(self.UPDATE))
  ############################################################
  # __begin_logging
  # Starts a thread to monitor the resource usage, to be synced with the client's time
  # TODO: MySQL and InnoDB are possible. Figure out how to implement them.
  ############################################################
  def __begin_logging(self, test_name):
    output_file = "{file_name}".format(file_name=self.benchmarker.get_stats_file(self.name, test_name))
    dstat_string = "dstat -afilmprsT --aio --fs --ipc --lock --raw --socket --tcp \
                                      --raw --socket --tcp --udp --unix --vm --disk-util \
                                      --rpc --rpcd --output {output_file}".format(output_file=output_file)
    cmd = shlex.split(dstat_string)
    dev_null = open(os.devnull, "w")
    self.subprocess_handle = subprocess.Popen(cmd, stdout=dev_null)
  ##############################################################
  # End __begin_logging
  ##############################################################

  ##############################################################
  # Begin __end_logging
  # Stops the logger thread and blocks until shutdown is complete. 
  ##############################################################
  def __end_logging(self):
    self.subprocess_handle.terminate()
    self.subprocess_handle.communicate()
  ##############################################################
  # End __end_logging
  ##############################################################

  ##############################################################
  # Begin __parse_stats
  # For each test type, process all the statistics, and return a multi-layered dictionary
  # that has a structure as follows:
  # (timestamp)
  # | (main header) - group that the stat is in
  # | | (sub header) - title of the stat
  # | | | (stat) - the stat itself, usually a floating point number
  ##############################################################
  def __parse_stats(self, test_type, start_time, end_time, interval):
    stats_dict = dict()
    stats_file = self.benchmarker.stats_file(self.name, test_type)
    with open(stats_file) as stats:
      while(stats.next() != "\n"):
        pass
      stats_reader = csv.reader(stats)
      h1= stats_reader.next()
      h2 = stats_reader.next()
      time_row = h2.index("epoch")
      int_counter = 0
      for row in stats_reader:
        time = float(row[time_row])
        int_counter+=1
        if time < start_time:
          continue
        elif time > end_time:
          return stats_dict
        if int_counter % interval != 0:
          continue
        row_dict = dict()
        for nextheader in h1:
          if nextheader != "":
            row_dict[nextheader] = dict()
        header = ""
        for item_num in range(len(row)):
          if(len(h1[item_num]) != 0):
            header = h1[item_num]
          row_dict[header][h2[item_num]] = row[item_num]
        stats_dict[time] = row_dict
    return stats_dict
  ##############################################################
  # End __parse_stats
  ##############################################################

  ##########################################################################################
  # Constructor
  ##########################################################################################  
  def __init__(self, name, directory, benchmarker, runTests, args):
    self.name = name
    self.directory = directory
    self.benchmarker = benchmarker
    self.runTests = runTests
    self.fwroot = benchmarker.fwroot
    
    # setup logging
    logging.basicConfig(stream=sys.stderr, level=logging.DEBUG)
    
    self.install_root="%s/%s" % (self.fwroot, "installs")
    if benchmarker.install_strategy is 'pertest':
      self.install_root="%s/pertest/%s" % (self.install_root, name)

    self.__dict__.update(args)

    # ensure directory has __init__.py file so that we can use it as a Python package
    if not os.path.exists(os.path.join(directory, "__init__.py")):
      open(os.path.join(directory, "__init__.py"), 'w').close()

    self.setup_module = setup_module = importlib.import_module(directory + '.' + self.setup_file)
  ############################################################
  # End __init__
  ############################################################
############################################################
# End FrameworkTest
############################################################

##########################################################################################
# Static methods
##########################################################################################

##############################################################
# parse_config(config, directory, benchmarker)
# parses a config file and returns a list of FrameworkTest
# objects based on that config file.
##############################################################
def parse_config(config, directory, benchmarker):
  tests = []

  # The config object can specify multiple tests, we neep to loop
  # over them and parse them out
  for test in config['tests']:
    for key, value in test.iteritems():
      test_name = config['framework']
      
      runTests = dict()

      runTests["json"] = (benchmarker.type == "all" or benchmarker.type == "json") and value.get("json_url", False)
      runTests["db"] = (benchmarker.type == "all" or benchmarker.type == "db") and value.get("db_url", False)
      runTests["query"] = (benchmarker.type == "all" or benchmarker.type == "query") and value.get("query_url", False)
      runTests["fortune"] = (benchmarker.type == "all" or benchmarker.type == "fortune") and value.get("fortune_url", False)
      runTests["update"] = (benchmarker.type == "all" or benchmarker.type == "update") and value.get("update_url", False)
      runTests["plaintext"] = (benchmarker.type == "all" or benchmarker.type == "plaintext") and value.get("plaintext_url", False)

      # if the test uses the 'defualt' keywork, then we don't 
      # append anything to it's name. All configs should only have 1 default
      if key != 'default':
        # we need to use the key in the test_name
        test_name = test_name + "-" + key

      tests.append(FrameworkTest(test_name, directory, benchmarker, runTests, value))

  return tests
##############################################################
# End parse_config
##############################################################<|MERGE_RESOLUTION|>--- conflicted
+++ resolved
@@ -467,12 +467,8 @@
         out.write("PASS\n\n")
       else:
         self.json_url_passed = False
-<<<<<<< HEAD
-        out.write("FAIL\n\n")
+        out.write("\nFAIL\n\n" + ret_tuple[1])
         result = False
-=======
-        out.write("\nFAIL\n\n" + ret_tuple[1])
->>>>>>> 772d85aa
       out.flush
 
     # DB
@@ -502,12 +498,8 @@
           out.write(" (with warnings)")
         out.write("\n\n")
       else:
-<<<<<<< HEAD
-        out.write("FAIL\n\n")
+        out.write("\nFAIL\n\n" + ret_tuple[1])
         result = False
-=======
-        out.write("\nFAIL\n\n" + ret_tuple[1])
->>>>>>> 772d85aa
       out.flush
 
     # Query
@@ -572,12 +564,8 @@
           out.write(" (with warnings)")
         out.write("\n\n")
       else:
-<<<<<<< HEAD
-        out.write("FAIL\n\n")
+        out.write("\nFAIL\n\n" + ret_tuple[1])
         result = False
-=======
-        out.write("\nFAIL\n\n" + ret_tuple[1])
->>>>>>> 772d85aa
       out.flush
 
     # Fortune
@@ -597,12 +585,8 @@
         out.write("PASS\n\n")
       else:
         self.fortune_url_passed = False
-<<<<<<< HEAD
-        out.write("FAIL\n\n")
+        out.write("\nFAIL\n\n")
         result = False
-=======
-        out.write("\nFAIL\n\n")
->>>>>>> 772d85aa
       out.flush
 
     # Update
@@ -622,12 +606,8 @@
         out.write("PASS\n\n")
       else:
         self.update_url_passed = False
-<<<<<<< HEAD
-        out.write("FAIL\n\n")
+        out.write("\nFAIL\n\n" + ret_tuple[1])
         result = False
-=======
-        out.write("\nFAIL\n\n" + ret_tuple[1])
->>>>>>> 772d85aa
       out.flush
 
     # plaintext
@@ -649,12 +629,8 @@
         out.write("PASS\n\n")
       else:
         self.plaintext_url_passed = False
-<<<<<<< HEAD
-        out.write("FAIL\n\n")
+        out.write(ret_tuple[1] + "\nFAIL\n\n")
         result = False
-=======
-        out.write(ret_tuple[1] + "\nFAIL\n\n")
->>>>>>> 772d85aa
       out.flush
 
     return result
