from benchmark.fortune_html_parser import FortuneHTMLParser

import importlib
import os
import subprocess
import time
import re
import pprint
import sys
import traceback
import json
import textwrap

class FrameworkTest:
  ##########################################################################################
  # Class variables
  ##########################################################################################
  headers_template = "-H 'Host: localhost' -H '{accept}' -H 'Connection: keep-alive'"
  headers_full_template = "-H 'Host: localhost' -H '{accept}' -H 'Accept-Language: en-US,en;q=0.5' -H 'User-Agent: Mozilla/5.0 (X11; Linux x86_64) Gecko/20130501 Firefox/30.0 AppleWebKit/600.00 Chrome/30.0.0000.0 Trident/10.0 Safari/600.00' -H 'Cookie: uid=12345678901234567890; __utma=1.1234567890.1234567890.1234567890.1234567890.12; wd=2560x1600' -H 'Connection: keep-alive'"
 
  accept_json = "Accept: application/json,text/html;q=0.9,application/xhtml+xml;q=0.9,application/xml;q=0.8,*/*;q=0.7"
  accept_html = "Accept: text/html,application/xhtml+xml,application/xml;q=0.9,*/*;q=0.8"
  accept_plaintext = "Accept: text/plain,text/html;q=0.9,application/xhtml+xml;q=0.9,application/xml;q=0.8,*/*;q=0.7"

  concurrency_template = """
    
    echo ""
    echo "---------------------------------------------------------"
    echo " Running Primer {name}"
    echo " {wrk} {headers} -d 5 -c 8 -t 8 \"http://{server_host}:{port}{url}\""
    echo "---------------------------------------------------------"
    echo ""
    {wrk} {headers} -d 5 -c 8 -t 8 "http://{server_host}:{port}{url}"
    sleep 5
    
    echo ""
    echo "---------------------------------------------------------"
    echo " Running Warmup {name}"
    echo " {wrk} {headers} -d {duration} -c {max_concurrency} -t {max_threads} \"http://{server_host}:{port}{url}\""
    echo "---------------------------------------------------------"
    echo ""
    {wrk} {headers} -d {duration} -c {max_concurrency} -t {max_threads} "http://{server_host}:{port}{url}"
    sleep 5
    for c in {interval}
    do
      echo ""
      echo "---------------------------------------------------------"
      echo " Concurrency: $c for {name}"
      echo " {wrk} {headers} {pipeline} -d {duration} -c $c -t $(($c>{max_threads}?{max_threads}:$c)) \"http://{server_host}:{port}{url}\""
      echo "---------------------------------------------------------"
      echo ""
      {wrk} {headers} {pipeline} -d {duration} -c "$c" -t "$(($c>{max_threads}?{max_threads}:$c))" http://{server_host}:{port}{url}
      sleep 2
    done
  """

  query_template = """
    
    echo ""
    echo "---------------------------------------------------------"
    echo " Running Primer {name}"
    echo " wrk {headers} -d 5 -c 8 -t 8 \"http://{server_host}:{port}{url}2\""
    echo "---------------------------------------------------------"
    echo ""
    wrk {headers} -d 5 -c 8 -t 8 "http://{server_host}:{port}{url}2"
    sleep 5
    
    echo ""
    echo "---------------------------------------------------------"
    echo " Running Warmup {name}"
    echo " wrk {headers} -d {duration} -c {max_concurrency} -t {max_threads} \"http://{server_host}:{port}{url}2\""
    echo "---------------------------------------------------------"
    echo ""
    wrk {headers} -d {duration} -c {max_concurrency} -t {max_threads} "http://{server_host}:{port}{url}2"
    sleep 5
    for c in {interval}
    do
      echo ""
      echo "---------------------------------------------------------"
      echo " Queries: $c for {name}"
      echo " wrk {headers} -d {duration} -c {max_concurrency} -t {max_threads} \"http://{server_host}:{port}{url}$c\""
      echo "---------------------------------------------------------"
      echo ""
      wrk {headers} -d {duration} -c {max_concurrency} -t {max_threads} "http://{server_host}:{port}{url}$c"
      sleep 2
    done
  """

  language = None
  platform = None
  webserver = None
  classification = None
  database = None
  approach = None
  orm = None
  framework = None
  os = None
  database_os = None
  display_name = None
  notes = None
  versus = None

  ############################################################
  # Test Variables
  ############################################################
  JSON = "json"
  DB = "db"
  QUERY = "query"
  FORTUNE = "fortune"
  UPDATE = "update"
  PLAINTEXT = "plaintext"

  ##########################################################################################
  # Public Methods
  ##########################################################################################


  ############################################################
  # Validates the jsonString is a JSON object with a 'message'
  # key with the value "hello, world!" (case-insensitive).
  ############################################################
  def validateJson(self, jsonString, out, err):
    try:
      obj = json.loads(jsonString)

      if  obj["message"].lower() == "hello, world!":
        return True
    except:
      err.write(textwrap.dedent("""
          -----------------------------------------------------
            Error: validateJson raised exception
          -----------------------------------------------------
          {trace}
          """.format( trace=sys.exc_info()[:2])))
    return False

  ############################################################
  # Validates the jsonString is a JSON object that has an "id"
  # and a "randomNumber" key, and that both keys map to 
  # integers.
  ############################################################
  def validateDb(self, jsonString, out, err):
    try:
      obj = json.loads(jsonString)

      # We are allowing the single-object array for the DB 
      # test for now, but will likely remove this later.
      if type(obj) == list:
        obj = obj[0]

      # This will error out of the value could not parsed to a
      # float (this will work with ints, but it will turn them
      # into their float equivalent; i.e. "123" => 123.0)
      if (type(float(obj["id"])) == float and 
          type(float(obj["randomNumber"])) == float):
        return True
    except:
      err.write(textwrap.dedent("""
          -----------------------------------------------------
            Error: validateDb raised exception
          -----------------------------------------------------
          {trace}
          """.format( trace=sys.exc_info()[:2])))
    return False

  def validateDbStrict(self, jsonString, out, err):
    try:
      obj = json.loads(jsonString)

      # This will error out of the value could not parsed to a
      # float (this will work with ints, but it will turn them
      # into their float equivalent; i.e. "123" => 123.0)
      if (type(float(obj["id"])) == float and 
          type(float(obj["randomNumber"])) == float):
        return True
    except:
      err.write(textwrap.dedent("""
          -----------------------------------------------------
            Error: validateDbStrict raised exception
          -----------------------------------------------------
          {trace}
          """.format( trace=sys.exc_info()[:2])))
    return False


  ############################################################
  # Validates the jsonString is an array with a length of
  # 2, that each entry in the array is a JSON object, that
  # each object has an "id" and a "randomNumber" key, and that
  # both keys map to integers.
  ############################################################
  def validateQuery(self, jsonString, out, err):
    try:
      arr = json.loads(jsonString)

      if (type(float(arr[0]["id"])) == float and 
          type(float(arr[0]["randomNumber"])) == float and 
          type(float(arr[1]["id"])) == float and 
          type(float(arr[1]["randomNumber"])) == float):
        return True
    except:
      err.write(textwrap.dedent("""
          -----------------------------------------------------
            Error: validateQuery raised exception
          -----------------------------------------------------
          {trace}
          """.format( trace=sys.exc_info()[:2])))
    return False

  ############################################################
  # Validates the jsonString is an array with a length of
  # 1, that each entry in the array is a JSON object, that
  # each object has an "id" and a "randomNumber" key, and that
  # both keys map to integers.
  ############################################################
  def validateQueryOneOrLess(self, jsonString, out, err):
    try:
      arr = json.loads(jsonString)

      if len(arr) != 1:
        return False

      for obj in arr:
        if (type(float(obj["id"])) != float or
            type(float(obj["randomNumber"])) != float or
            type(float(obj["id"])) != float or
            type(float(obj["randomNumber"])) != float):
          return False
      # By here, it's passed validation
      return True
    except:
      err.write(textwrap.dedent("""
          -----------------------------------------------------
            Error: validateQuery raised exception
          -----------------------------------------------------
          {trace}
          """.format( trace=sys.exc_info()[:2])))
    return False

  ############################################################
  # Validates the jsonString is an array with a length of
  # 500, that each entry in the array is a JSON object, that
  # each object has an "id" and a "randomNumber" key, and that
  # both keys map to integers.
  ############################################################
  def validateQueryFiveHundredOrMore(self, jsonString, out, err):
    try:
      arr = json.loads(jsonString)

      if len(arr) != 500:
        return False

      for obj in arr:
        if (type(float(obj["id"])) != float or
            type(float(obj["randomNumber"])) != float or
            type(float(obj["id"])) != float or
            type(float(obj["randomNumber"])) != float):
          return False
      # By here, it's passed validation
      return True
    except:
      err.write(textwrap.dedent("""
          -----------------------------------------------------
            Error: validateQuery raised exception
          -----------------------------------------------------
          {trace}
          """.format( trace=sys.exc_info()[:2])))
    return False

  ############################################################
  # Parses the given HTML string and asks a FortuneHTMLParser
  # whether the parsed string is a valid fortune return.
  ############################################################
  def validateFortune(self, htmlString, out, err):
    try:
      parser = FortuneHTMLParser()
      parser.feed(htmlString)

      return parser.isValidFortune()
    except:
      err.write(textwrap.dedent("""
          -----------------------------------------------------
            Error: validateFortune raised exception
          -----------------------------------------------------
          {trace}
          """.format( trace=sys.exc_info()[:2])))
    return False

  ############################################################
  # Validates the jsonString is an array with a length of
  # 2, that each entry in the array is a JSON object, that
  # each object has an "id" and a "randomNumber" key, and that
  # both keys map to integers.
  ############################################################
  def validateUpdate(self, jsonString, out, err):
    try:
      arr = json.loads(jsonString)

      if (type(float(arr[0]["id"])) == float and 
          type(float(arr[0]["randomNumber"])) == float and 
          type(float(arr[1]["id"])) == float and 
          type(float(arr[1]["randomNumber"])) == float):
        return True
    except:
      err.write(textwrap.dedent("""
          -----------------------------------------------------
            Error: validateUpdate raised exception
          -----------------------------------------------------
          {trace}
          """.format( trace=sys.exc_info()[:2])))
    return False

  ############################################################
  #
  ############################################################
  def validatePlaintext(self, jsonString, out, err):
    try:
      return jsonString.lower().strip() == "hello, world!"
    except:
      err.write(textwrap.dedent("""
          -----------------------------------------------------
            Error: validatePlaintext raised exception
          -----------------------------------------------------
          {trace}
          """.format( trace=sys.exc_info()[:2])))
    return False

  ############################################################
  # start(benchmarker)
  # Start the test using it's setup file
  ############################################################
  def start(self, out, err):
    return self.setup_module.start(self.benchmarker, out, err)
  ############################################################
  # End start
  ############################################################

  ############################################################
  # stop(benchmarker)
  # Stops the test using it's setup file
  ############################################################
  def stop(self, out, err):
    return self.setup_module.stop(out, err)
  ############################################################
  # End stop
  ############################################################

  ############################################################
  # verify_urls
  # Verifys each of the URLs for this test. THis will sinply 
  # curl the URL and check for it's return status. 
  # For each url, a flag will be set on this object for whether
  # or not it passed
  ############################################################
  def verify_urls(self, out, err):
    # JSON
    if self.runTests[self.JSON]:
      out.write(textwrap.dedent("""
        -----------------------------------------------------
          VERIFYING JSON ({url})
        -----------------------------------------------------
        """.format(url = self.json_url)))
      out.flush()

      url = self.benchmarker.generate_url(self.json_url, self.port)
      output = self.__curl_url(url, self.JSON, out, err)
      out.write("VALIDATING JSON ... ")
      if self.validateJson(output, out, err):
        self.json_url_passed = True
        out.write("PASS\n\n")
      else:
        self.json_url_passed = False
        out.write("FAIL\n\n")
      out.flush

    # DB
    if self.runTests[self.DB]:
      out.write(textwrap.dedent("""
        -----------------------------------------------------
          VERIFYING DB ({url})
        -----------------------------------------------------
        """.format(url = self.db_url)))
      out.flush()

      url = self.benchmarker.generate_url(self.db_url, self.port)
      output = self.__curl_url(url, self.DB, out, err)
      if self.validateDb(output, out, err):
        self.db_url_passed = True
      else:
        self.db_url_passed = False
      if self.validateDbStrict(output, out, err):
        self.db_url_warn = False
      else:
        self.db_url_warn = True

      out.write("VALIDATING DB ... ")
      if self.db_url_passed:
        out.write("PASS")
        if self.db_url_warn:
          out.write(" (with warnings)")
        out.write("\n\n")
      else:
        out.write("FAIL\n\n")
      out.flush

    # Query
    if self.runTests[self.QUERY]:
      out.write(textwrap.dedent("""
        -----------------------------------------------------
          VERIFYING QUERY ({url})
        -----------------------------------------------------
        """.format(url=self.query_url+"2")))
      out.flush()

      url = self.benchmarker.generate_url(self.query_url + "2", self.port)
      output = self.__curl_url(url, self.QUERY, out, err)
      if self.validateQuery(output, out, err):
        self.query_url_passed = True
        out.write(self.query_url + "2 - PASS\n\n")
      else:
        self.query_url_passed = False
        out.write(self.query_url + "2 - ERROR\n\n")
      out.write("-----------------------------------------------------\n\n")
      out.flush()

      self.query_url_warn = False
      url2 = self.benchmarker.generate_url(self.query_url + "0", self.port)
      output2 = self.__curl_url(url2, self.QUERY, out, err)
      if not self.validateQueryOneOrLess(output2, out, err):
        self.query_url_warn = True
        out.write(self.query_url + "0 - WARNING\n\n")
      else:
        out.write(self.query_url + "0 - PASS\n\n")
      out.write("-----------------------------------------------------\n\n")
      out.flush()

      url3 = self.benchmarker.generate_url(self.query_url + "foo", self.port)
      output3 = self.__curl_url(url3, self.QUERY, out, err)
      if not self.validateQueryOneOrLess(output3, out, err):
        self.query_url_warn = True
        out.write(self.query_url + "foo - WARNING\n\n")
      else:
        out.write(self.query_url + "foo - PASS\n\n")
      out.write("-----------------------------------------------------\n\n")
      out.flush()

      url4 = self.benchmarker.generate_url(self.query_url + "501", self.port)
      output4 = self.__curl_url(url4, self.QUERY, out, err)
      if not self.validateQueryFiveHundredOrMore(output4, out, err):
        self.query_url_warn = True
        out.write(self.query_url + "501 - WARNING\n\n")
      else:
        out.write(self.query_url + "501 - PASS\n\n")
      out.write("-----------------------------------------------------\n\n\n")
      out.flush()

      out.write("VALIDATING QUERY ... ")
      if self.query_url_passed:
        out.write("PASS")
        if self.query_url_warn:
          out.write(" (with warnings)")
        out.write("\n\n")
      else:
        out.write("FAIL\n\n")
      out.flush

    # Fortune
    if self.runTests[self.FORTUNE]:
      out.write(textwrap.dedent("""
        -----------------------------------------------------
          VERIFYING FORTUNE ({url})
        -----------------------------------------------------
        """.format(url = self.fortune_url)))
      out.flush()

      url = self.benchmarker.generate_url(self.fortune_url, self.port)
      output = self.__curl_url(url, self.FORTUNE, out, err)
      out.write("VALIDATING FORTUNE ... ")
      if self.validateFortune(output, out, err):
        self.fortune_url_passed = True
        out.write("PASS\n\n")
      else:
        self.fortune_url_passed = False
        out.write("FAIL\n\n")
      out.flush

    # Update
    if self.runTests[self.UPDATE]:
      out.write(textwrap.dedent("""
        -----------------------------------------------------
          VERIFYING UPDATE ({url})
        -----------------------------------------------------
        """.format(url = self.update_url)))
      out.flush()

      url = self.benchmarker.generate_url(self.update_url + "2", self.port)
      output = self.__curl_url(url, self.UPDATE, out, err)
      out.write("VALIDATING UPDATE ... ")
      if self.validateUpdate(output, out, err):
        self.update_url_passed = True
        out.write("PASS\n\n")
      else:
        self.update_url_passed = False
        out.write("FAIL\n\n")
      out.flush

    # plaintext
    if self.runTests[self.PLAINTEXT]:
      out.write(textwrap.dedent("""
        -----------------------------------------------------
          VERIFYING PLAINTEXT ({url})
        -----------------------------------------------------
        """.format(url = self.plaintext_url)))
      out.flush()

      url = self.benchmarker.generate_url(self.plaintext_url, self.port)
      output = self.__curl_url(url, self.PLAINTEXT, out, err)
      out.write("VALIDATING PLAINTEXT ... ")
      if self.validatePlaintext(output, out, err):
        self.plaintext_url_passed = True
        out.write("PASS\n\n")
      else:
        self.plaintext_url_passed = False
        out.write("FAIL\n\n")
      out.flush

  ############################################################
  # End verify_urls
  ############################################################

  ############################################################
  # contains_type(type)
  # true if this test contains an implementation of the given 
  # test type (json, db, etc.)
  ############################################################
  def contains_type(self, type):
    try:
<<<<<<< HEAD
      if type == self.JSON and self.json_url != None:
        return True
      if type == self.DB and self.db_url != None:
        return True
      if type == self.QUERY and self.query_url != None:
        return True
      if type == self.FORTUNE and self.fortune_url != None:
        return True
      if type == self.UPDATE and self.update_url != None:
        return True
      if type == self.PLAINTEXT and self.plaintext_url != None:
=======
      if type == 'json' and self.json_url is not None:
        return True
      if type == 'db' and self.db_url is not None:
        return True
      if type == 'query' and self.query_url is not None:
        return True
      if type == 'fortune' and self.fortune_url is not None:
        return True
      if type == 'update' and self.update_url is not None:
        return True
      if type == 'plaintext' and self.plaintext_url is not None:
>>>>>>> 53c8f23a
        return True
    except AttributeError:
      pass
      
    return False
  ############################################################
  # End stop
  ############################################################

  ############################################################
  # benchmark
  # Runs the benchmark for each type of test that it implements
  # JSON/DB/Query.
  ############################################################
  def benchmark(self, out, err):
    # JSON
    if self.runTests[self.JSON]:
      try:
        out.write("BENCHMARKING JSON ... ") 
        out.flush()
        results = None
        output_file = self.benchmarker.output_file(self.name, self.JSON)
        if not os.path.exists(output_file):
          with open(output_file, 'w'):
            # Simply opening the file in write mode should create the empty file.
            pass
        if self.json_url_passed:
          remote_script = self.__generate_concurrency_script(self.json_url, self.port, self.accept_json)
          self.__run_benchmark(remote_script, output_file, err)
        results = self.__parse_test(self.JSON)
        self.benchmarker.report_results(framework=self, test=self.JSON, results=results['results'])
        out.write( "Complete\n" )
        out.flush()
      except AttributeError:
        pass

    # DB
    if self.runTests[self.DB]:
      try:
        out.write("BENCHMARKING DB ... ") 
        out.flush()
        results = None
        output_file = self.benchmarker.output_file(self.name, self.DB)
        warning_file = self.benchmarker.warning_file(self.name, self.DB)
        if not os.path.exists(output_file):
          with open(output_file, 'w'):
            # Simply opening the file in write mode should create the empty file.
            pass
        if self.db_url_warn:
          with open(warning_file, 'w'):
            pass
        if self.db_url_passed:
          remote_script = self.__generate_concurrency_script(self.db_url, self.port, self.accept_json)
          self.__run_benchmark(remote_script, output_file, err)
        results = self.__parse_test(self.DB)
        self.benchmarker.report_results(framework=self, test=self.DB, results=results['results'])
        out.write( "Complete\n" )
      except AttributeError:
        pass

    # Query
    if self.runTests[self.QUERY]:
      try:
        out.write("BENCHMARKING Query ... ")
        out.flush()
        results = None
        output_file = self.benchmarker.output_file(self.name, self.QUERY)
        warning_file = self.benchmarker.warning_file(self.name, self.QUERY)
        if not os.path.exists(output_file):
          with open(output_file, 'w'):
            # Simply opening the file in write mode should create the empty file.
            pass
        if self.query_url_warn:
          with open(warning_file, 'w'):
            pass
        if self.query_url_passed:
          remote_script = self.__generate_query_script(self.query_url, self.port, self.accept_json)
          self.__run_benchmark(remote_script, output_file, err)
        results = self.__parse_test(self.QUERY)
        self.benchmarker.report_results(framework=self, test=self.QUERY, results=results['results'])
        out.write( "Complete\n" )
        out.flush()
      except AttributeError:
        pass

    # fortune
    if self.runTests[self.FORTUNE]:
      try:
        out.write("BENCHMARKING Fortune ... ") 
        out.flush()
        results = None
        output_file = self.benchmarker.output_file(self.name, self.FORTUNE)
        if not os.path.exists(output_file):
          with open(output_file, 'w'):
            # Simply opening the file in write mode should create the empty file.
            pass
        if self.fortune_url_passed:
          remote_script = self.__generate_concurrency_script(self.fortune_url, self.port, self.accept_html)
          self.__run_benchmark(remote_script, output_file, err)
        results = self.__parse_test(self.FORTUNE)
        self.benchmarker.report_results(framework=self, test=self.FORTUNE, results=results['results'])
        out.write( "Complete\n" )
        out.flush()
      except AttributeError:
        pass

    # update
    if self.runTests[self.UPDATE]:
      try:
        out.write("BENCHMARKING Update ... ") 
        out.flush()
        results = None
        output_file = self.benchmarker.output_file(self.name, self.UPDATE)
        if not os.path.exists(output_file):
          with open(output_file, 'w'):
            # Simply opening the file in write mode should create the empty file.
            pass
        if self.update_url_passed:
          remote_script = self.__generate_query_script(self.update_url, self.port, self.accept_json)
          self.__run_benchmark(remote_script, output_file, err)
        results = self.__parse_test(self.UPDATE)
        self.benchmarker.report_results(framework=self, test=self.UPDATE, results=results['results'])
        out.write( "Complete\n" )
        out.flush()
      except AttributeError:
        pass

    # plaintext
    if self.runTests[self.PLAINTEXT]:
      try:
        out.write("BENCHMARKING Plaintext ... ")
        out.flush()
        results = None
        output_file = self.benchmarker.output_file(self.name, self.PLAINTEXT)
        if not os.path.exists(output_file):
          with open(output_file, 'w'):
            # Simply opening the file in write mode should create the empty file.
            pass
        if self.plaintext_url_passed:
          remote_script = self.__generate_concurrency_script(self.plaintext_url, self.port, self.accept_plaintext, wrk_command="wrk-pipeline", intervals=[256,1024,4096,16384], pipeline="--pipeline 16")
          self.__run_benchmark(remote_script, output_file, err)
        results = self.__parse_test(self.PLAINTEXT)
        self.benchmarker.report_results(framework=self, test=self.PLAINTEXT, results=results['results'])
        out.write( "Complete\n" )
        out.flush()
      except AttributeError:
        traceback.print_exc()
        pass

  ############################################################
  # End benchmark
  ############################################################
  
  ############################################################
  # parse_all
  # Method meant to be run for a given timestamp
  ############################################################
  def parse_all(self):
    # JSON
    if os.path.exists(self.benchmarker.get_output_file(self.name, self.JSON)):
      results = self.__parse_test(self.JSON)
      self.benchmarker.report_results(framework=self, test=self.JSON, results=results['results'])
    
    # DB
    if os.path.exists(self.benchmarker.get_output_file(self.name, self.DB)):
      results = self.__parse_test(self.DB)
      self.benchmarker.report_results(framework=self, test=self.DB, results=results['results'])
    
    # Query
    if os.path.exists(self.benchmarker.get_output_file(self.name, self.QUERY)):
      results = self.__parse_test(self.QUERY)
      self.benchmarker.report_results(framework=self, test=self.QUERY, results=results['results'])

    # Fortune
    if os.path.exists(self.benchmarker.get_output_file(self.name, self.FORTUNE)):
      results = self.__parse_test(self.FORTUNE)
      self.benchmarker.report_results(framework=self, test=self.FORTUNE, results=results['results'])

    # Update
    if os.path.exists(self.benchmarker.get_output_file(self.name, self.UPDATE)):
      results = self.__parse_test(self.UPDATE)
      self.benchmarker.report_results(framework=self, test=self.UPDATE, results=results['results'])

    # Plaintext
    if os.path.exists(self.benchmarker.get_output_file(self.name, self.PLAINTEXT)):
      results = self.__parse_test(self.PLAINTEXT)
      self.benchmarker.report_results(framework=self, test=self.PLAINTEXT, results=results['results'])
  ############################################################
  # End parse_all
  ############################################################

  ############################################################
  # __parse_test(test_type)
  ############################################################
  def __parse_test(self, test_type):
    try:
      results = dict()
      results['results'] = []
      
      if os.path.exists(self.benchmarker.get_output_file(self.name, test_type)):
        with open(self.benchmarker.output_file(self.name, test_type)) as raw_data:
          is_warmup = True
          rawData = None
          for line in raw_data:

            if "Queries:" in line or "Concurrency:" in line:
              is_warmup = False
              rawData = None
              continue
            if "Warmup" in line or "Primer" in line:
              is_warmup = True
              continue

            if not is_warmup:
              if rawData == None:
                rawData = dict()
                results['results'].append(rawData)

              #if "Requests/sec:" in line:
              #  m = re.search("Requests/sec:\s+([0-9]+)", line)
              #  rawData['reportedResults'] = m.group(1)
                
              # search for weighttp data such as succeeded and failed.
              if "Latency" in line:
                m = re.findall("([0-9]+\.*[0-9]*[us|ms|s|m|%]+)", line)
                if len(m) == 4:
                  rawData['latencyAvg'] = m[0]
                  rawData['latencyStdev'] = m[1]
                  rawData['latencyMax'] = m[2]
              #    rawData['latencyStdevPercent'] = m[3]
              
              #if "Req/Sec" in line:
              #  m = re.findall("([0-9]+\.*[0-9]*[k|%]*)", line)
              #  if len(m) == 4:
              #    rawData['requestsAvg'] = m[0]
              #    rawData['requestsStdev'] = m[1]
              #    rawData['requestsMax'] = m[2]
              #    rawData['requestsStdevPercent'] = m[3]
                
              #if "requests in" in line:
              #  m = re.search("requests in ([0-9]+\.*[0-9]*[ms|s|m|h]+)", line)
              #  if m != None: 
              #    # parse out the raw time, which may be in minutes or seconds
              #    raw_time = m.group(1)
              #    if "ms" in raw_time:
              #      rawData['total_time'] = float(raw_time[:len(raw_time)-2]) / 1000.0
              #    elif "s" in raw_time:
              #      rawData['total_time'] = float(raw_time[:len(raw_time)-1])
              #    elif "m" in raw_time:
              #      rawData['total_time'] = float(raw_time[:len(raw_time)-1]) * 60.0
              #    elif "h" in raw_time:
              #      rawData['total_time'] = float(raw_time[:len(raw_time)-1]) * 3600.0
             
              if "requests in" in line:
                m = re.search("([0-9]+) requests in", line)
                if m != None: 
                  rawData['totalRequests'] = int(m.group(1))
              
              if "Socket errors" in line:
                if "connect" in line:
                  m = re.search("connect ([0-9]+)", line)
                  rawData['connect'] = int(m.group(1))
                if "read" in line:
                  m = re.search("read ([0-9]+)", line)
                  rawData['read'] = int(m.group(1))
                if "write" in line:
                  m = re.search("write ([0-9]+)", line)
                  rawData['write'] = int(m.group(1))
                if "timeout" in line:
                  m = re.search("timeout ([0-9]+)", line)
                  rawData['timeout'] = int(m.group(1))
              
              if "Non-2xx" in line:
                m = re.search("Non-2xx or 3xx responses: ([0-9]+)", line)
                if m != None: 
                  rawData['5xx'] = int(m.group(1))
              

      return results
    except IOError:
      return None
  ############################################################
  # End benchmark
  ############################################################

  ##########################################################################################
  # Private Methods
  ##########################################################################################

  ############################################################
  # __run_benchmark(script, output_file)
  # Runs a single benchmark using the script which is a bash 
  # template that uses weighttp to run the test. All the results
  # outputed to the output_file.
  ############################################################
  def __run_benchmark(self, script, output_file, err):
    with open(output_file, 'w') as raw_file:
	  
      p = subprocess.Popen(self.benchmarker.client_ssh_string.split(" "), stdin=subprocess.PIPE, stdout=raw_file, stderr=err)
      p.communicate(script)
      err.flush()
  ############################################################
  # End __run_benchmark
  ############################################################

  ############################################################
  # __generate_concurrency_script(url, port)
  # Generates the string containing the bash script that will
  # be run on the client to benchmark a single test. This
  # specifically works for the variable concurrency tests (JSON
  # and DB)
  ############################################################
  def __generate_concurrency_script(self, url, port, accept_header, wrk_command="wrk", intervals=[], pipeline=""):
    if len(intervals) == 0:
      intervals = self.benchmarker.concurrency_levels
    headers = self.__get_request_headers(accept_header)
    return self.concurrency_template.format(max_concurrency=self.benchmarker.max_concurrency, 
      max_threads=self.benchmarker.max_threads, name=self.name, duration=self.benchmarker.duration, 
      interval=" ".join("{}".format(item) for item in intervals), 
      server_host=self.benchmarker.server_host, port=port, url=url, headers=headers, wrk=wrk_command,
      pipeline=pipeline)
  ############################################################
  # End __generate_concurrency_script
  ############################################################

  ############################################################
  # __generate_query_script(url, port)
  # Generates the string containing the bash script that will
  # be run on the client to benchmark a single test. This
  # specifically works for the variable query tests (Query)
  ############################################################
  def __generate_query_script(self, url, port, accept_header):
    headers = self.__get_request_headers(accept_header)
    return self.query_template.format(max_concurrency=self.benchmarker.max_concurrency, 
      max_threads=self.benchmarker.max_threads, name=self.name, duration=self.benchmarker.duration, 
      interval=" ".join("{}".format(item) for item in self.benchmarker.query_intervals), 
      server_host=self.benchmarker.server_host, port=port, url=url, headers=headers)
  ############################################################
  # End __generate_query_script
  ############################################################

  ############################################################
  # __get_request_headers(accept_header)
  # Generates the complete HTTP header string
  ############################################################
  def __get_request_headers(self, accept_header):
    return self.headers_template.format(accept=accept_header)
  ############################################################
  # End __format_request_headers
  ############################################################

  ############################################################
  # __curl_url
  # Dump HTTP response and headers. Throw exception if there
  # is an HTTP error.
  ############################################################
  def __curl_url(self, url, testType, out, err):
    # Use -i to output response with headers.
    # Don't use -f so that the HTTP response code is ignored.
    # Use --stderr - to redirect stderr to stdout so we get
    # error output for sure in stdout.
    # Use -sS to hide progress bar, but show errors.
    subprocess.check_call(["curl", "-i", "-sS", url], stderr=err, stdout=out)
    # HTTP output may not end in a newline, so add that here.
    out.write( "\n\n" )
    out.flush()
    err.flush()

    # We need to get the respond body from the curl and return it.
    p = subprocess.Popen(["curl", "-s", url], stdout=subprocess.PIPE)
    output = p.communicate()

    if output:
      # We have the response body - return it
      return output[0]
  ##############################################################
  # End __curl_url
  ##############################################################

  def requires_database(self):
      """Returns True/False if this test requires a database"""
      return self.contains_type('fortune') or self.contains_type('database') or self.contains_type('query')

  ##########################################################################################
  # Constructor
  ##########################################################################################  
  def __init__(self, name, directory, benchmarker, runTests, args):
    self.name = name
    self.directory = directory
    self.benchmarker = benchmarker
    self.runTests = runTests
    self.__dict__.update(args)

    # ensure directory has __init__.py file so that we can use it as a Python package
    if not os.path.exists(os.path.join(directory, "__init__.py")):
      open(os.path.join(directory, "__init__.py"), 'w').close()

    self.setup_module = setup_module = importlib.import_module(directory + '.' + self.setup_file)
  ############################################################
  # End __init__
  ############################################################
############################################################
# End FrameworkTest
############################################################

##########################################################################################
# Static methods
##########################################################################################

##############################################################
# parse_config(config, directory, benchmarker)
# parses a config file and returns a list of FrameworkTest
# objects based on that config file.
##############################################################
def parse_config(config, directory, benchmarker):
  tests = []

  # The config object can specify multiple tests, we neep to loop
  # over them and parse them out
  for test in config['tests']:
    for key, value in test.iteritems():
      test_name = config['framework']
      
      runTests = dict()

      runTests["json"] = (benchmarker.type == "all" or benchmarker.type == "json") and value.get("json_url", False)
      runTests["db"] = (benchmarker.type == "all" or benchmarker.type == "db") and value.get("db_url", False)
      runTests["query"] = (benchmarker.type == "all" or benchmarker.type == "query") and value.get("query_url", False)
      runTests["fortune"] = (benchmarker.type == "all" or benchmarker.type == "fortune") and value.get("fortune_url", False)
      runTests["update"] = (benchmarker.type == "all" or benchmarker.type == "update") and value.get("update_url", False)
      runTests["plaintext"] = (benchmarker.type == "all" or benchmarker.type == "plaintext") and value.get("plaintext_url", False)

      # if the test uses the 'defualt' keywork, then we don't 
      # append anything to it's name. All configs should only have 1 default
      if key != 'default':
        # we need to use the key in the test_name
        test_name = test_name + "-" + key

      tests.append(FrameworkTest(test_name, directory, benchmarker, runTests, value))

  return tests
##############################################################
# End parse_config
##############################################################<|MERGE_RESOLUTION|>--- conflicted
+++ resolved
@@ -535,31 +535,17 @@
   ############################################################
   def contains_type(self, type):
     try:
-<<<<<<< HEAD
-      if type == self.JSON and self.json_url != None:
-        return True
-      if type == self.DB and self.db_url != None:
-        return True
-      if type == self.QUERY and self.query_url != None:
-        return True
-      if type == self.FORTUNE and self.fortune_url != None:
-        return True
-      if type == self.UPDATE and self.update_url != None:
-        return True
-      if type == self.PLAINTEXT and self.plaintext_url != None:
-=======
-      if type == 'json' and self.json_url is not None:
-        return True
-      if type == 'db' and self.db_url is not None:
-        return True
-      if type == 'query' and self.query_url is not None:
-        return True
-      if type == 'fortune' and self.fortune_url is not None:
-        return True
-      if type == 'update' and self.update_url is not None:
-        return True
-      if type == 'plaintext' and self.plaintext_url is not None:
->>>>>>> 53c8f23a
+      if type == self.JSON and self.json_url is not None:
+        return True
+      if type == self.DB and self.db_url is not None:
+        return True
+      if type == self.QUERY and self.query_url is not None:
+        return True
+      if type == self.FORTUNE and self.fortune_url is not None:
+        return True
+      if type == self.UPDATE and self.update_url is not None:
+        return True
+      if type == self.PLAINTEXT and self.plaintext_url is not None:
         return True
     except AttributeError:
       pass
@@ -941,7 +927,10 @@
 
   def requires_database(self):
       """Returns True/False if this test requires a database"""
-      return self.contains_type('fortune') or self.contains_type('database') or self.contains_type('query')
+      return (self.contains_type(self.FORTUNE) or 
+              self.contains_type(self.DATABASE) or 
+              self.contains_type(self.QUERY) or
+              self.contains_type(self.UPDATE))
 
   ##########################################################################################
   # Constructor
