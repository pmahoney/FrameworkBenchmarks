from setup.linux.installer import Installer
from benchmark import framework_test

import os
import json
import subprocess
import time
import textwrap
import pprint
import csv
import sys
import logging
import socket
import glob
from multiprocessing import Process
from datetime import datetime

class Benchmarker:

  ##########################################################################################
  # Public methods
  ##########################################################################################

  ############################################################
  # Prints all the available tests
  ############################################################
  def run_list_tests(self):
    all_tests = self.__gather_tests

    for test in all_tests:
      print test.name

    self.__finish()
  ############################################################
  # End run_list_tests
  ############################################################

  ############################################################
  # Prints the metadata for all the available tests
  ############################################################
  def run_list_test_metadata(self):
    all_tests = self.__gather_tests
    all_tests_json = json.dumps(map(lambda test: {
      "name": test.name,
      "approach": test.approach,
      "classification": test.classification,
      "database": test.database,
      "framework": test.framework,
      "language": test.language,
      "orm": test.orm,
      "platform": test.platform,
      "webserver": test.webserver,
      "os": test.os,
      "database_os": test.database_os,
      "display_name": test.display_name,
      "notes": test.notes,
      "versus": test.versus
    }, all_tests))

    with open(os.path.join(self.full_results_directory(), "test_metadata.json"), "w") as f:
      f.write(all_tests_json)

    self.__finish()


  ############################################################
  # End run_list_test_metadata
  ############################################################
  
  ############################################################
  # parse_timestamp
  # Re-parses the raw data for a given timestamp
  ############################################################
  def parse_timestamp(self):
    all_tests = self.__gather_tests

    for test in all_tests:
      test.parse_all()
    
    self.__parse_results(all_tests)

    self.__finish()

  ############################################################
  # End parse_timestamp
  ############################################################

  ############################################################
  # Run the tests:
  # This process involves setting up the client/server machines
  # with any necessary change. Then going through each test,
  # running their setup script, verifying the URLs, and
  # running benchmarks against them.
  ############################################################
  def run(self):
    ##########################
    # Get a list of all known
    # tests that we can run.
    ##########################    
    all_tests = self.__gather_tests

    ##########################
    # Setup client/server
    ##########################
    print textwrap.dedent("""
      =====================================================
        Preparing Server, Database, and Client ...
      =====================================================
      """)
    self.__setup_server()
    self.__setup_database()
    self.__setup_client()

    ## Check if wrk (and wrk-pipeline) is installed and executable, if not, raise an exception
    #if not (os.access("/usr/local/bin/wrk", os.X_OK) and os.access("/usr/local/bin/wrk-pipeline", os.X_OK)):
    #  raise Exception("wrk and/or wrk-pipeline are not properly installed. Not running tests.")

    ##########################
    # Run tests
    ##########################
    print textwrap.dedent("""
      =====================================================
        Running Tests ...
      =====================================================
      """)
    self.__run_tests(all_tests)

    ##########################
    # Parse results
    ##########################  
    if self.mode == "benchmark":
      print textwrap.dedent("""
      =====================================================
        Parsing Results ...
      =====================================================
      """)
      self.__parse_results(all_tests)

    self.__finish()

  ############################################################
  # End run
  ############################################################

  ############################################################
  # database_sftp_string(batch_file)
  # generates a fully qualified URL for sftp to database
  ############################################################
  def database_sftp_string(self, batch_file):
    sftp_string =  "sftp -oStrictHostKeyChecking=no "
    if batch_file != None: sftp_string += " -b " + batch_file + " "

    if self.database_identity_file != None:
      sftp_string += " -i " + self.database_identity_file + " "

    return sftp_string + self.database_user + "@" + self.database_host
  ############################################################
  # End database_sftp_string
  ############################################################

  ############################################################
  # client_sftp_string(batch_file)
  # generates a fully qualified URL for sftp to client
  ############################################################
  def client_sftp_string(self, batch_file):
    sftp_string =  "sftp -oStrictHostKeyChecking=no "
    if batch_file != None: sftp_string += " -b " + batch_file + " "

    if self.client_identity_file != None:
      sftp_string += " -i " + self.client_identity_file + " "

    return sftp_string + self.client_user + "@" + self.client_host
  ############################################################
  # End client_sftp_string
  ############################################################

  ############################################################
  # generate_url(url, port)
  # generates a fully qualified URL for accessing a test url
  ############################################################
  def generate_url(self, url, port):
    return self.server_host + ":" + str(port) + url
  ############################################################
  # End generate_url
  ############################################################

  ############################################################
  # get_output_file(test_name, test_type)
  # returns the output file name for this test_name and 
  # test_type timestamp/test_type/test_name/raw 
  ############################################################
  def get_output_file(self, test_name, test_type):
    return os.path.join(self.result_directory, self.timestamp, test_type, test_name, "raw")
  ############################################################
  # End get_output_file
  ############################################################

  ############################################################
  # output_file(test_name, test_type)
  # returns the output file for this test_name and test_type
  # timestamp/test_type/test_name/raw 
  ############################################################
  def output_file(self, test_name, test_type):
    path = self.get_output_file(test_name, test_type)
    try:
      os.makedirs(os.path.dirname(path))
    except OSError:
      pass
    return path
  ############################################################
  # End output_file
  ############################################################

  ############################################################
  # get_warning_file(test_name, test_type)
  # returns the output file name for this test_name and 
  # test_type timestamp/test_type/test_name/raw 
  ############################################################
  def get_warning_file(self, test_name, test_type):
    return os.path.join(self.result_directory, self.timestamp, test_type, test_name, "warn")
  ############################################################
  # End get_warning_file
  ############################################################

  ############################################################
  # warning_file(test_name, test_type)
  # returns the warning file for this test_name and test_type
  # timestamp/test_type/test_name/raw 
  ############################################################
  def warning_file(self, test_name, test_type):
    path = self.get_warning_file(test_name, test_type)
    try:
      os.makedirs(os.path.dirname(path))
    except OSError:
      pass
    return path
  ############################################################
  # End warning_file
  ############################################################

  ############################################################
  # full_results_directory
  ############################################################
  def full_results_directory(self):
    path = os.path.join(self.result_directory, self.timestamp)
    try:
      os.makedirs(path)
    except OSError:
      pass
    return path
  ############################################################
  # End full_results_directory
  ############################################################

  ############################################################
  # Latest intermediate results dirctory
  ############################################################

  def latest_results_directory(self):
    path = os.path.join(self.result_directory,"latest")
    try:
      os.makedirs(path)
    except OSError:
      pass
    return path

  ############################################################
  # report_results
  ############################################################
  def report_results(self, framework, test, results):
    if test not in self.results['rawData'].keys():
      self.results['rawData'][test] = dict()

    # If results has a size from the parse, then it succeeded.
    if results:
      self.results['rawData'][test][framework.name] = results
      # This may already be set for single-tests
      if framework.name not in self.results['succeeded'][test]:
        self.results['succeeded'][test].append(framework.name)
      # Add this type
      if (os.path.exists(self.get_warning_file(framework.name, test)) and
          framework.name not in self.results['warning'][test]):
        self.results['warning'][test].append(framework.name)
    else:
      # This may already be set for single-tests
      if framework.name not in self.results['failed'][test]:
        self.results['failed'][test].append(framework.name)

  ############################################################
  # End report_results
  ############################################################

  ##########################################################################################
  # Private methods
  ##########################################################################################

  ############################################################
  # Gathers all the tests
  ############################################################
  @property
  def __gather_tests(self):
    tests = []

    # Assume we are running from FrameworkBenchmarks
    config_files = glob.glob('*/benchmark_config')

    for config_file_name in config_files:
      # Look for the benchmark_config file, this will set up our tests.
      # Its format looks like this:
      #
      # {
      #   "framework": "nodejs",
      #   "tests": [{
      #     "default": {
      #       "setup_file": "setup",
      #       "json_url": "/json"
      #     },
      #     "mysql": {
      #       "setup_file": "setup",
      #       "db_url": "/mysql",
      #       "query_url": "/mysql?queries="
      #     },
      #     ...
      #   }]
      # }
      config = None

      with open(config_file_name, 'r') as config_file:
        # Load json file into config object
        try:
          config = json.load(config_file)
        except:
          print("Error loading '%s'." % config_file_name)
          raise

      if config is None:
        continue

<<<<<<< HEAD
        test = framework_test.parse_config(config, dirname[2:], self)
        # If the user specified which tests to run, then 
        # we can skip over tests that are not in that list
        if self.test == None:
          tests = tests + test
        else:
          for atest in test:
            if atest.name in self.test:
              tests.append(atest)
=======
      tests = tests + framework_test.parse_config(config, os.path.dirname(config_file_name), self)
>>>>>>> c0ddc2a0

    tests.sort(key=lambda x: x.name)
    return tests
  ############################################################
  # End __gather_tests
  ############################################################

  ############################################################
  # Gathers all the frameworks
  ############################################################
  def __gather_frameworks(self):
    frameworks = []
    # Loop through each directory (we assume we're being run from the benchmarking root)
    for dirname, dirnames, filenames in os.walk('.'):
      # Look for the benchmark_config file, this will contain our framework name
      # It's format looks like this:
      #
      # {
      #   "framework": "nodejs",
      #   "tests": [{
      #     "default": {
      #       "setup_file": "setup",
      #       "json_url": "/json"
      #     },
      #     "mysql": {
      #       "setup_file": "setup",
      #       "db_url": "/mysql",
      #       "query_url": "/mysql?queries="
      #     },
      #     ...
      #   }]
      # }
      if 'benchmark_config' in filenames:
        config = None
        with open(os.path.join(dirname, 'benchmark_config'), 'r') as config_file:
          # Load json file into config object
          config = json.load(config_file)
        if config == None:
          continue
        frameworks.append(str(config['framework']))
    return frameworks
  ############################################################
  # End __gather_frameworks
  ############################################################

  ############################################################
  # Makes any necessary changes to the server that should be 
  # made before running the tests. This involves setting kernal
  # settings to allow for more connections, or more file
  # descriptiors
  #
  # http://redmine.lighttpd.net/projects/weighttp/wiki#Troubleshooting
  ############################################################
  def __setup_server(self):
    try:
      if os.name == 'nt':
        return True
      subprocess.check_call(["sudo","bash","-c","cd /sys/devices/system/cpu; ls -d cpu*|while read x; do echo performance > $x/cpufreq/scaling_governor; done"])
      subprocess.check_call("sudo sysctl -w net.ipv4.tcp_max_syn_backlog=65535".rsplit(" "))
      subprocess.check_call("sudo sysctl -w net.core.somaxconn=65535".rsplit(" "))
      subprocess.check_call("sudo -s ulimit -n 65535".rsplit(" "))
      subprocess.check_call("sudo sysctl net.ipv4.tcp_tw_reuse=1".rsplit(" "))
      subprocess.check_call("sudo sysctl net.ipv4.tcp_tw_recycle=1".rsplit(" "))
      subprocess.check_call("sudo sysctl -w kernel.shmmax=134217728".rsplit(" "))
      subprocess.check_call("sudo sysctl -w kernel.shmall=2097152".rsplit(" "))
    except subprocess.CalledProcessError:
      return False
  ############################################################
  # End __setup_server
  ############################################################

  ############################################################
  # Makes any necessary changes to the database machine that 
  # should be made before running the tests. Is very similar
  # to the server setup, but may also include database specific
  # changes.
  ############################################################
  def __setup_database(self):
    p = subprocess.Popen(self.database_ssh_string, stdin=subprocess.PIPE, shell=True)
    p.communicate("""
      sudo sysctl -w net.ipv4.tcp_max_syn_backlog=65535
      sudo sysctl -w net.core.somaxconn=65535
      sudo -s ulimit -n 65535
      sudo sysctl net.ipv4.tcp_tw_reuse=1
      sudo sysctl net.ipv4.tcp_tw_recycle=1
      sudo sysctl -w kernel.shmmax=2147483648
      sudo sysctl -w kernel.shmall=2097152
    """)
  ############################################################
  # End __setup_database
  ############################################################

  ############################################################
  # Makes any necessary changes to the client machine that 
  # should be made before running the tests. Is very similar
  # to the server setup, but may also include client specific
  # changes.
  ############################################################
  def __setup_client(self):
    p = subprocess.Popen(self.client_ssh_string, stdin=subprocess.PIPE, shell=True)
    p.communicate("""
      sudo sysctl -w net.ipv4.tcp_max_syn_backlog=65535
      sudo sysctl -w net.core.somaxconn=65535
      sudo -s ulimit -n 65535
      sudo sysctl net.ipv4.tcp_tw_reuse=1
      sudo sysctl net.ipv4.tcp_tw_recycle=1
      sudo sysctl -w kernel.shmmax=2147483648
      sudo sysctl -w kernel.shmall=2097152
    """)
  ############################################################
  # End __setup_client
  ############################################################

  ############################################################
  # __run_tests
  #
  # 2013-10-02 ASB  Calls each test passed in tests to
  #                 __run_test in a separate process.  Each
  #                 test is given a set amount of time and if
  #                 kills the child process (and subsequently
  #                 all of its child processes).  Uses
  #                 multiprocessing module.
  ############################################################

  def __run_tests(self, tests):
    logging.debug("Start __run_tests.")
    logging.debug("__name__ = %s",__name__)

    if self.os.lower() == 'windows':
      logging.debug("Executing __run_tests on Windows")
      for test in tests:
        self.__run_test(test)
    else:
      logging.debug("Executing __run_tests on Linux")
      # These features do not work on Windows
      for test in tests:
        if __name__ == 'benchmark.benchmarker':
          print textwrap.dedent("""
            -----------------------------------------------------
              Running Test: {name} ...
            -----------------------------------------------------
            """.format(name=test.name))
          test_process = Process(target=self.__run_test, args=(test,))
          test_process.start()
          test_process.join(self.run_test_timeout_seconds)
          if(test_process.is_alive()):
            logging.debug("Child process for {name} is still alive. Terminating.".format(name=test.name))
            self.__write_intermediate_results(test.name,"__run_test timeout (="+ str(self.run_test_timeout_seconds) + " seconds)")
            test_process.terminate()
    logging.debug("End __run_tests.")

  ############################################################
  # End __run_tests
  ############################################################

  ############################################################
  # __run_test
  # 2013-10-02 ASB  Previously __run_tests.  This code now only
  #                 processes a single test.
  #
  # Ensures that the system has all necessary software to run
  # the tests. This does not include that software for the individual
  # test, but covers software such as curl and weighttp that
  # are needed.
  ############################################################
  def __run_test(self, test):
    try:
      os.makedirs(os.path.join(self.latest_results_directory, 'logs', "{name}".format(name=test.name)))
    except:
      pass
    with open(os.path.join(self.latest_results_directory, 'logs', "{name}".format(name=test.name), 'out.txt'), 'w') as out, \
         open(os.path.join(self.latest_results_directory, 'logs', "{name}".format(name=test.name), 'err.txt'), 'w') as err:
      if hasattr(test, 'skip'):
        if test.skip.lower() == "true":
          out.write("Test {name} benchmark_config specifies to skip this test. Skipping.\n".format(name=test.name))
          return

      if test.os.lower() != self.os.lower() or test.database_os.lower() != self.database_os.lower():
        # the operating system requirements of this test for the
        # application server or the database server don't match
        # our current environment
        out.write("OS or Database OS specified in benchmark_config does not match the current environment. Skipping.\n")
        return 
      
      # If the test is in the excludes list, we skip it
      if self.exclude != None and test.name in self.exclude:
        out.write("Test {name} has been added to the excludes list. Skipping.\n".format(name=test.name))
        return
      
      # If the test does not contain an implementation of the current test-type, skip it
      if self.type != 'all' and not test.contains_type(self.type):
        out.write("Test type {type} does not contain an implementation of the current test-type. Skipping.\n".format(type=self.type))
        return

      out.write("test.os.lower() = {os}  test.database_os.lower() = {dbos}\n".format(os=test.os.lower(),dbos=test.database_os.lower()))
      out.write("self.results['frameworks'] != None: {val}\n".format(val=str(self.results['frameworks'] != None)))
      out.write("test.name: {name}\n".format(name=str(test.name)))
      out.write("self.results['completed']: {completed}\n".format(completed=str(self.results['completed'])))
      if self.results['frameworks'] != None and test.name in self.results['completed']:
        out.write('Framework {name} found in latest saved data. Skipping.\n'.format(name=str(test.name)))
        return

      out.flush()

      out.write( textwrap.dedent("""
      =====================================================
        Beginning {name}
      -----------------------------------------------------
      """.format(name=test.name)) )
      out.flush()

      ##########################
      # Start this test
      ##########################  
      out.write( textwrap.dedent("""
      -----------------------------------------------------
        Starting {name}
      -----------------------------------------------------
      """.format(name=test.name)) )
      out.flush()
      try:
        p = subprocess.Popen(self.database_ssh_string, stdin=subprocess.PIPE, stdout=out, stderr=err, shell=True)
        p.communicate("""
          sudo restart mysql
          sudo restart mongodb
		      sudo /etc/init.d/postgresql restart
        """)
        time.sleep(10)

        if self.__is_port_bound(test.port):
          self.__write_intermediate_results(test.name, "port " + str(test.port) + " is not available before start")
          err.write( textwrap.dedent("""
            ---------------------------------------------------------
              Error: Port {port} is not available before start {name}
            ---------------------------------------------------------
            """.format(name=test.name, port=str(test.port))) )
          err.flush()
          return

        result = test.start(out, err)
        if result != 0: 
          test.stop(out, err)
          time.sleep(5)
          err.write( "ERROR: Problem starting {name}\n".format(name=test.name) )
          err.write( textwrap.dedent("""
            -----------------------------------------------------
              Stopped {name}
            -----------------------------------------------------
            """.format(name=test.name)) )
          err.flush()
          self.__write_intermediate_results(test.name,"<setup.py>#start() returned non-zero")
          return
        
        time.sleep(self.sleep)

        ##########################
        # Verify URLs
        ##########################
        test.verify_urls(out, err)
        out.flush()
        err.flush()

        ##########################
        # Benchmark this test
        ##########################
        if self.mode == "benchmark":
          out.write( textwrap.dedent("""
            -----------------------------------------------------
              Benchmarking {name} ...
            -----------------------------------------------------
            """.format(name=test.name)) )
          out.flush()
          test.benchmark(out, err)
          out.flush()
          err.flush()

        ##########################
        # Stop this test
        ##########################
        out.write( textwrap.dedent("""
        -----------------------------------------------------
          Stopping {name}
        -----------------------------------------------------
        """.format(name=test.name)) )
        out.flush()
        test.stop(out, err)
        out.flush()
        err.flush()
        time.sleep(5)

        if self.__is_port_bound(test.port):
          self.__write_intermediate_results(test.name, "port " + str(test.port) + " was not released by stop")
          err.write( textwrap.dedent("""
            -----------------------------------------------------
              Error: Port {port} was not released by stop {name}
            -----------------------------------------------------
            """.format(name=test.name, port=str(test.port))) )
          err.flush()
          return

        out.write( textwrap.dedent("""
        -----------------------------------------------------
          Stopped {name}
        -----------------------------------------------------
        """.format(name=test.name)) )
        out.flush()
        time.sleep(5)

        ##########################################################
        # Save results thus far into toolset/benchmark/latest.json
        ##########################################################

        out.write( textwrap.dedent("""
        ----------------------------------------------------
        Saving results through {name}
        ----------------------------------------------------
        """.format(name=test.name)) )
        out.flush()
        self.__write_intermediate_results(test.name,time.strftime("%Y%m%d%H%M%S", time.localtime()))
      except (OSError, IOError, subprocess.CalledProcessError) as e:
        self.__write_intermediate_results(test.name,"<setup.py> raised an exception")
        err.write( textwrap.dedent("""
        -----------------------------------------------------
          Subprocess Error {name}
        -----------------------------------------------------
        {err}
        {trace}
        """.format(name=test.name, err=e, trace=sys.exc_info()[:2])) )
        err.flush()
        try:
          test.stop(out, err)
        except (subprocess.CalledProcessError) as e:
          self.__write_intermediate_results(test.name,"<setup.py>#stop() raised an error")
          err.write( textwrap.dedent("""
          -----------------------------------------------------
            Subprocess Error: Test .stop() raised exception {name}
          -----------------------------------------------------
          {err}
          {trace}
          """.format(name=test.name, err=e, trace=sys.exc_info()[:2])) )
          err.flush()
      except (KeyboardInterrupt, SystemExit) as e:
        test.stop(out)
        out.write( """
        -----------------------------------------------------
          Cleaning up....
        -----------------------------------------------------
        """)
        out.flush()
        self.__finish()
        sys.exit()

      out.close()
      err.close()

  ############################################################
  # End __run_tests
  ############################################################

  ############################################################
  # __is_port_bound
  # Check if the requested port is available. If it
  # isn't available, then a previous test probably didn't
  # shutdown properly.
  ############################################################
  def __is_port_bound(self, port):
    s = socket.socket(socket.AF_INET, socket.SOCK_STREAM)
    try:
      # Try to bind to all IP addresses, this port
      s.bind(("", port))
      # If we get here, we were able to bind successfully,
      # which means the port is free.
    except:
      # If we get an exception, it might be because the port is still bound
      # which would be bad, or maybe it is a privileged port (<1024) and we
      # are not running as root, or maybe the server is gone, but sockets are
      # still in TIME_WAIT (SO_REUSEADDR). To determine which scenario, try to
      # connect.
      try:
        s.connect(("127.0.0.1", port))
        # If we get here, we were able to connect to something, which means
        # that the port is still bound.
        return True
      except:
        # An exception means that we couldn't connect, so a server probably
        # isn't still running on the port.
        pass
    finally:
      s.close()

    return False

  ############################################################
  # End __is_port_bound
  ############################################################

  ############################################################
  # __parse_results
  # Ensures that the system has all necessary software to run
  # the tests. This does not include that software for the individual
  # test, but covers software such as curl and weighttp that
  # are needed.
  ############################################################
  def __parse_results(self, tests):
    # Run the method to get the commmit count of each framework.
    self.__count_commits()
   # Call the method which counts the sloc for each framework
    self.__count_sloc()

    # Time to create parsed files
    # Aggregate JSON file
    with open(os.path.join(self.full_results_directory(), "results.json"), "w") as f:
      f.write(json.dumps(self.results))

  ############################################################
  # End __parse_results
  ############################################################


  #############################################################
  # __count_sloc
  # This is assumed to be run from the benchmark root directory
  #############################################################
  def __count_sloc(self):
    all_frameworks = self.__gather_frameworks()
    jsonResult = {}

    for framework in all_frameworks:
      try:
        command = "cloc --list-file=" + framework['directory'] + "/source_code --yaml"
        lineCount = subprocess.check_output(command, shell=True)
        # Find the last instance of the word 'code' in the yaml output. This should
        # be the line count for the sum of all listed files or just the line count
        # for the last file in the case where there's only one file listed.
        lineCount = lineCount[lineCount.rfind('code'):len(lineCount)]
        lineCount = lineCount.strip('code: ')
        lineCount = lineCount[0:lineCount.rfind('comment')]
        jsonResult[framework['name']] = int(lineCount)
      except:
        continue
    self.results['rawData']['slocCounts'] = jsonResult
  ############################################################
  # End __count_sloc
  ############################################################

  ############################################################
  # __count_commits
  ############################################################
  def __count_commits(self):
    all_frameworks = self.__gather_frameworks()

    jsonResult = {}

    for framework in all_frameworks:
      try:
        command = "git rev-list HEAD -- " + framework + " | sort -u | wc -l"
        commitCount = subprocess.check_output(command, shell=True)
        jsonResult[framework] = int(commitCount)
      except:
        continue

    self.results['rawData']['commitCounts'] = jsonResult
    self.commits = jsonResult
  ############################################################
  # End __count_commits
  ############################################################

  ############################################################
  # __write_intermediate_results
  ############################################################
  def __write_intermediate_results(self,test_name,status_message):
    try:
      self.results["completed"][test_name] = status_message
      with open(os.path.join(self.latest_results_directory, 'results.json'), 'w') as f:
        f.write(json.dumps(self.results))
    except (IOError):
      logging.error("Error writing results.json")

  ############################################################
  # End __write_intermediate_results
  ############################################################

  ############################################################
  # __finish
  ############################################################
  def __finish(self):
    print "Time to complete: " + str(int(time.time() - self.start_time)) + " seconds"
    print "Results are saved in " + os.path.join(self.result_directory, self.timestamp)

  ############################################################
  # End __finish
  ############################################################

  ##########################################################################################
  # Constructor
  ########################################################################################## 

  ############################################################
  # Initialize the benchmarker. The args are the arguments 
  # parsed via argparser.
  ############################################################
  def __init__(self, args):
    
    self.__dict__.update(args)
    self.start_time = time.time()
    self.run_test_timeout_seconds = 3600

    # setup logging
    logging.basicConfig(stream=sys.stderr, level=logging.DEBUG)
    
    # setup some additional variables
    if self.database_user == None: self.database_user = self.client_user
    if self.database_host == None: self.database_host = self.client_host
    if self.database_identity_file == None: self.database_identity_file = self.client_identity_file

    # setup results and latest_results directories 
    self.result_directory = os.path.join("results", self.name)
    self.latest_results_directory = self.latest_results_directory()
  
    if self.parse != None:
      self.timestamp = self.parse
    else:
      self.timestamp = time.strftime("%Y%m%d%H%M%S", time.localtime())

    # Setup the concurrency levels array. This array goes from
    # starting_concurrency to max concurrency, doubling each time
    self.concurrency_levels = []
    concurrency = self.starting_concurrency
    while concurrency <= self.max_concurrency:
      self.concurrency_levels.append(concurrency)
      concurrency = concurrency * 2

    # Setup query interval array
    # starts at 1, and goes up to max_queries, using the query_interval
    self.query_intervals = []
    queries = 1
    while queries <= self.max_queries:
      self.query_intervals.append(queries)
      if queries == 1:
        queries = 0

      queries = queries + self.query_interval
    
    # Load the latest data
    #self.latest = None
    #try:
    #  with open('toolset/benchmark/latest.json', 'r') as f:
    #    # Load json file into config object
    #    self.latest = json.load(f)
    #    logging.info("toolset/benchmark/latest.json loaded to self.latest")
    #    logging.debug("contents of latest.json: " + str(json.dumps(self.latest)))
    #except IOError:
    #  logging.warn("IOError on attempting to read toolset/benchmark/latest.json")
    #
    #self.results = None
    #try: 
    #  if self.latest != None and self.name in self.latest.keys():
    #    with open(os.path.join(self.result_directory, str(self.latest[self.name]), 'results.json'), 'r') as f:
    #      # Load json file into config object
    #      self.results = json.load(f)
    #except IOError:
    #  pass

    self.results = None
    try:
      with open(os.path.join(self.latest_results_directory, 'results.json'), 'r') as f:
        #Load json file into results object
        self.results = json.load(f)
    except IOError:
      logging.warn("results.json for test %s not found.",self.name) 
    
    if self.results == None:
      self.results = dict()
      self.results['name'] = self.name
      self.results['concurrencyLevels'] = self.concurrency_levels
      self.results['queryIntervals'] = self.query_intervals
      self.results['frameworks'] = [t.name for t in self.__gather_tests]
      self.results['duration'] = self.duration
      self.results['rawData'] = dict()
      self.results['rawData']['json'] = dict()
      self.results['rawData']['db'] = dict()
      self.results['rawData']['query'] = dict()
      self.results['rawData']['fortune'] = dict()
      self.results['rawData']['update'] = dict()
      self.results['rawData']['plaintext'] = dict()
      self.results['completed'] = dict()
      self.results['succeeded'] = dict()
      self.results['succeeded']['json'] = []
      self.results['succeeded']['db'] = []
      self.results['succeeded']['query'] = []
      self.results['succeeded']['fortune'] = []
      self.results['succeeded']['update'] = []
      self.results['succeeded']['plaintext'] = []
      self.results['failed'] = dict()
      self.results['failed']['json'] = []
      self.results['failed']['db'] = []
      self.results['failed']['query'] = []
      self.results['failed']['fortune'] = []
      self.results['failed']['update'] = []
      self.results['failed']['plaintext'] = []
      self.results['warning'] = dict()
      self.results['warning']['json'] = []
      self.results['warning']['db'] = []
      self.results['warning']['query'] = []
      self.results['warning']['fortune'] = []
      self.results['warning']['update'] = []
      self.results['warning']['plaintext'] = []
    else:
      #for x in self.__gather_tests():
      #  if x.name not in self.results['frameworks']:
      #    self.results['frameworks'] = self.results['frameworks'] + [x.name]
      # Always overwrite framework list
      self.results['frameworks'] = [t.name for t in self.__gather_tests]

    # Setup the ssh command string
    self.database_ssh_string = "ssh -T -o StrictHostKeyChecking=no " + self.database_user + "@" + self.database_host
    self.client_ssh_string = "ssh -T -o StrictHostKeyChecking=no " + self.client_user + "@" + self.client_host
    if self.database_identity_file != None:
      self.database_ssh_string = self.database_ssh_string + " -i " + self.database_identity_file
    if self.client_identity_file != None:
      self.client_ssh_string = self.client_ssh_string + " -i " + self.client_identity_file

    if self.install_software:
      install = Installer(self)
      install.install_software()

  ############################################################
  # End __init__
  ############################################################<|MERGE_RESOLUTION|>--- conflicted
+++ resolved
@@ -336,19 +336,15 @@
       if config is None:
         continue
 
-<<<<<<< HEAD
-        test = framework_test.parse_config(config, dirname[2:], self)
-        # If the user specified which tests to run, then 
-        # we can skip over tests that are not in that list
-        if self.test == None:
-          tests = tests + test
-        else:
-          for atest in test:
-            if atest.name in self.test:
-              tests.append(atest)
-=======
-      tests = tests + framework_test.parse_config(config, os.path.dirname(config_file_name), self)
->>>>>>> c0ddc2a0
+      test = framework_test.parse_config(config, os.path.dirname(config_file_name), self)
+      # If the user specified which tests to run, then 
+      # we can skip over tests that are not in that list
+      if self.test == None:
+        tests = tests + test
+      else:
+        for atest in test:
+          if atest.name in self.test:
+            tests.append(atest)
 
     tests.sort(key=lambda x: x.name)
     return tests
